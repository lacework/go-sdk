//
// Author:: Salim Afiune Maya (<afiune@lacework.net>)
// Copyright:: Copyright 2020, Lacework Inc.
// License:: Apache License, Version 2.0
//
// Licensed under the Apache License, Version 2.0 (the "License");
// you may not use this file except in compliance with the License.
// You may obtain a copy of the License at
//
//     http://www.apache.org/licenses/LICENSE-2.0
//
// Unless required by applicable law or agreed to in writing, software
// distributed under the License is distributed on an "AS IS" BASIS,
// WITHOUT WARRANTIES OR CONDITIONS OF ANY KIND, either express or implied.
// See the License for the specific language governing permissions and
// limitations under the License.
//

package cmd

import (
	"bytes"
	"encoding/json"
	"fmt"
	"io/ioutil"
	"os"
	"path"
	"regexp"
	"sort"
	"strings"

	"github.com/AlecAivazis/survey/v2"
	"github.com/BurntSushi/toml"
	homedir "github.com/mitchellh/go-homedir"
	"github.com/pkg/errors"
	"github.com/spf13/cobra"
	"github.com/spf13/viper"
)

// Profiles is the representation of the ~/.lacework.toml
//
// Example:
//
// [default]
// account = "example"
// api_key = "EXAMPLE_0123456789"
// api_secret = "_0123456789"
//
// [dev]
// account = "dev"
// api_key = "DEV_0123456789"
// api_secret = "_0123456789"
type Profiles map[string]credsDetails

type credsDetails struct {
	Account    string `toml:"account" json:"account"`
	ApiKey     string `toml:"api_key" json:"api_key" survey:"api_key"`
	ApiSecret  string `toml:"api_secret" json:"api_secret" survey:"api_secret"`
	Subaccount string `toml:"subaccount,omitempty" json:"subaccount,omitempty"`
}

func (c *credsDetails) Verify() error {
	if c.Account == "" {
		return errors.New("account missing")
	}
	if c.ApiKey == "" {
		return errors.New("api_key missing")
	}
	if c.ApiSecret == "" {
		return errors.New("api_secret missing")
	}
	return nil
}

// apiKeyDetails represents the details of an API key, we use this struct
// internally to unmarshal the JSON file provided by the Lacework WebUI
type apiKeyDetails struct {
	KeyID  string `json:"keyId"`
	Secret string `json:"secret"`
}

var (
	// configureJsonFile is the API key file downloaded form the Lacework WebUI
	configureJsonFile string

	// removeSubaccount tells the configure command to remove the configured
	// sub-account from the profile that is being configured
	removeSubaccount bool

	// configureCmd represents the configure command
	configureCmd = &cobra.Command{
		Use:   "configure",
		Short: "configure the Lacework CLI",
		Args:  cobra.NoArgs,
		Long: `Configure settings that the Lacework CLI uses to interact with the Lacework
platform. These include your Lacework account, API access key and secret.

To create a set of API keys, log in to your Lacework account via WebUI and
navigate to Settings > API Keys and click + Create New. Enter a name for
the key and an optional description, then click Save. To get the secret key,
download the generated API key file.

Use the flag --json_file to preload the downloaded API key file.

If this command is run with no flags, the Lacework CLI will store all
settings under the default profile. The information in the default profile
is used any time you run a Lacework CLI command that doesn't explicitly
specify a profile to use.

<<<<<<< HEAD
You can configure multiple profiles by using the --profile argument. If a
config file does not exist (the default location is ~/.lacework.toml), the
Lacework CLI will create it for you.

For organization administrators, use the argument --subaccount to configure a
sub-account. To remove this configuration pass the --remove_subaccount flag.`,
=======
You can configure multiple profiles by using the --profile flag. If a
config file does not exist (the default location is ~/.lacework.toml),
the Lacework CLI will create it for you.`,
>>>>>>> e4142262
		RunE: func(_ *cobra.Command, _ []string) error {
			return promptConfigureSetup()
		},
	}

	configureListCmd = &cobra.Command{
		Use:   "list",
		Short: "list all configured profiles at ~/.lacework.toml",
		Args:  cobra.NoArgs,
		Long: `List all profiles configured into the config file ~/.lacework.toml

To switch to a different profile permanently in your current terminal,
export the environment variable:

    ` + configureListCmdSetProfileEnv,
		RunE: func(_ *cobra.Command, _ []string) error {
			profiles, err := cli.LoadProfiles()
			if err != nil {
				return err
			}

			cli.OutputHuman(
				renderSimpleTable(
					[]string{"Profile", "Account", "API Key", "API Secret"},
					buildProfilesTableContent(cli.Profile, profiles),
				),
			)
			return nil
		},
	}

	configureGetCmd = &cobra.Command{
		Use:   "show <config_key>",
		Short: "show current configuration data",
		Args:  cobra.ExactArgs(1),
		Long: `Prints the current computed configuration data from the specified configuration
key. The order of precedence to compute the configuration is flags, environment
variables, and the configuration file ~/.lacework.toml. 

The available configuration keys are:
* profile
* account
* api_secret
* api_key

To show the configuration from a different profile, use the flag --profile.

    $ lacework configure show account --profile my-profile`,
		RunE: func(_ *cobra.Command, args []string) error {
			data, ok := showConfigurationDataFromKey(args[0])
			if !ok {
				return errors.New("unknown configuration key. (available: profile, account, api_secret, api_key)")
			}

			if data == "" {
				// @afiune something is not set correctly, here is a big
				// exeption to exit the CLI in a non-standard way
				os.Exit(1)
			}

			cli.OutputHuman(data)
			cli.OutputHuman("\n")
			return nil
		},
	}
)

func showConfigurationDataFromKey(key string) (string, bool) {
	switch key {
	case "profile":
		return cli.Profile, true
	case "account":
		return cli.Account, true
	case "api_secret":
		return cli.Secret, true
	case "api_key":
		return cli.KeyID, true
	default:
		return "", false
	}
}

func init() {
	rootCmd.AddCommand(configureCmd)
	configureCmd.AddCommand(configureListCmd)
	configureCmd.AddCommand(configureGetCmd)

	configureCmd.Flags().StringVarP(&configureJsonFile,
		"json_file", "j", "", "loads the generated API key JSON file from the WebUI",
	)

	configureCmd.Flags().BoolVar(&removeSubaccount,
		"remove_subaccount", false, "removes the configured sub-account from the profile being modified",
	)
}

func promptConfigureSetup() error {
	cli.Log.Debugw("configuring cli", "profile", cli.Profile)

	// make sure that the state is loaded to use during configuration
	cli.loadStateFromViper()

	// if the Lacework account is empty, and the profile that is being configured is
	// not the 'default' profile, auto-populate the account with the provided profile
	if cli.Account == "" && cli.Profile != "default" {
		cli.Account = cli.Profile
	}

	if len(configureJsonFile) != 0 {
		auth, err := loadKeysFromJsonFile(configureJsonFile)
		if err != nil {
			return errors.Wrap(err, "unable to load keys from the provided json file")
		}
		cli.KeyID = auth.KeyID
		cli.Secret = auth.Secret
	}

	questions := []*survey.Question{
		{
			Name: "account",
			Prompt: &survey.Input{
				Message: "Account:",
				Default: cli.Account,
			},
			Validate: promptRequiredStringLen(1,
				"The account subdomain of URL is required. (i.e. <ACCOUNT>.lacework.net)",
			),
			Transform: func(ans interface{}) interface{} {
				answer, ok := ans.(string)
				if ok && strings.Contains(answer, ".lacework.net") {
					// if the provided account is the full URL https://ACCOUNT.lacework.net
					// remove the prefix https:// or http://
					rx, err := regexp.Compile(`(http://|https://)`)
					if err == nil {
						answer = rx.ReplaceAllString(answer, "")
					}

					// if the provided account is the full domain ACCOUNT.lacework.net
					// subtract the account name and inform the user
					rx, err = regexp.Compile(`\.lacework\.net.*`)
					if err == nil {
						accountSplit := rx.Split(answer, -1)
						if len(accountSplit) != 0 {
							cli.OutputHuman("Passing full 'lacework.net' domain not required. Using '%s'\n", accountSplit[0])
							return accountSplit[0]
						}
					}

					return answer
				}

				return ans
			},
		},
		{
			Name: "api_key",
			Prompt: &survey.Input{
				Message: "Access Key ID:",
				Default: cli.KeyID,
			},
			Validate: promptRequiredStringLen(55,
				"The API access key id must have more than 55 characters.",
			),
		},
	}

	secretQuest := &survey.Question{
		Name: "api_secret",
		Validate: func(input interface{}) error {
			str, ok := input.(string)
			if !ok || len(str) < 30 {
				if len(str) == 0 && len(cli.Secret) != 0 {
					return nil
				}
				return errors.New("The API secret access key must have more than 30 characters.")
			}
			return nil
		},
	}

	secretMessage := "Secret Access Key:"
	if len(cli.Secret) != 0 {
		secretMessage = fmt.Sprintf("Secret Access Key: (%s)", formatSecret(4, cli.Secret))
	}
	secretQuest.Prompt = &survey.Password{
		Message: secretMessage,
	}

	newCreds := credsDetails{}
	if cli.InteractiveMode() {
		err := survey.Ask(append(questions, secretQuest), &newCreds,
			survey.WithIcons(promptIconsFunc),
		)
		if err != nil {
			return err
		}

		if len(newCreds.ApiSecret) == 0 {
			newCreds.ApiSecret = cli.Secret
		}
		cli.OutputHuman("\n")
	} else {
		newCreds.Account = cli.Account
		newCreds.ApiKey = cli.KeyID
		newCreds.ApiSecret = cli.Secret
	}

	subaccountMsg := ""
	if len(cli.Subaccount) != 0 {
		newCreds.Subaccount = cli.Subaccount
		subaccountMsg = fmt.Sprintf("Sub-account '%s' configured. ", cli.Subaccount)
	}

	if removeSubaccount && newCreds.Subaccount != "" {
		subaccountMsg = fmt.Sprintf("Sub-account '%s' removed. ", newCreds.Subaccount)
		newCreds.Subaccount = ""
	}

	if err := newCreds.Verify(); err != nil {
		return errors.Wrap(err, "unable to configure the command-line")
	}

	var (
		profiles = Profiles{}
		confPath = viper.ConfigFileUsed()
		buf      = new(bytes.Buffer)
		err      error
	)
	if confPath == "" {
		home, err := homedir.Dir()
		if err != nil {
			return err
		}
		confPath = path.Join(home, ".lacework.toml")
		cli.Log.Debugw("generating new config file",
			"path", confPath,
		)
	} else {
		profiles, err = cli.LoadProfiles()
		if err != nil {
			return err
		}
	}

	profiles[cli.Profile] = newCreds
	cli.Log.Debugw("storing updated profiles", "profiles", profiles)
	if err := toml.NewEncoder(buf).Encode(profiles); err != nil {
		return err
	}

	err = ioutil.WriteFile(confPath, buf.Bytes(), 0600)
	if err != nil {
		return err
	}

	cli.OutputHuman("%sYou are all set!\n", subaccountMsg)
	return nil
}

func loadKeysFromJsonFile(file string) (*apiKeyDetails, error) {
	cli.Log.Debugw("loading API key JSON file", "path", file)
	jsonData, err := ioutil.ReadFile(file)
	if err != nil {
		return nil, err
	}

	cli.Log.Debugw("keys from file", "raw", string(jsonData))
	var auth apiKeyDetails
	err = json.Unmarshal(jsonData, &auth)
	return &auth, err
}

func buildProfilesTableContent(current string, profiles Profiles) [][]string {
	out := [][]string{}
	for profile, creds := range profiles {
		out = append(out, []string{
			profile,
			creds.Account,
			creds.ApiKey,
			formatSecret(4, creds.ApiSecret),
		})
	}

	// order by severity
	sort.Slice(out, func(i, j int) bool {
		return out[i][0] < out[j][0]
	})

	for i := range out {
		if out[i][0] == current {
			out[i][0] = fmt.Sprintf("> %s", out[i][0])
		} else {
			out[i][0] = fmt.Sprintf("  %s", out[i][0])
		}
	}

	return out
}<|MERGE_RESOLUTION|>--- conflicted
+++ resolved
@@ -107,18 +107,12 @@
 is used any time you run a Lacework CLI command that doesn't explicitly
 specify a profile to use.
 
-<<<<<<< HEAD
-You can configure multiple profiles by using the --profile argument. If a
-config file does not exist (the default location is ~/.lacework.toml), the
-Lacework CLI will create it for you.
+You can configure multiple profiles by using the --profile flag. If a
+config file does not exist (the default location is ~/.lacework.toml),
+the Lacework CLI will create it for you.
 
 For organization administrators, use the argument --subaccount to configure a
 sub-account. To remove this configuration pass the --remove_subaccount flag.`,
-=======
-You can configure multiple profiles by using the --profile flag. If a
-config file does not exist (the default location is ~/.lacework.toml),
-the Lacework CLI will create it for you.`,
->>>>>>> e4142262
 		RunE: func(_ *cobra.Command, _ []string) error {
 			return promptConfigureSetup()
 		},
