//
// Author:: Salim Afiune Maya (<afiune@lacework.net>)
// Copyright:: Copyright 2020, Lacework Inc.
// License:: Apache License, Version 2.0
//
// Licensed under the Apache License, Version 2.0 (the "License");
// you may not use this file except in compliance with the License.
// You may obtain a copy of the License at
//
//     http://www.apache.org/licenses/LICENSE-2.0
//
// Unless required by applicable law or agreed to in writing, software
// distributed under the License is distributed on an "AS IS" BASIS,
// WITHOUT WARRANTIES OR CONDITIONS OF ANY KIND, either express or implied.
// See the License for the specific language governing permissions and
// limitations under the License.
//

package cmd

import (
	"github.com/pkg/errors"
	"github.com/spf13/cobra"

	"github.com/lacework/go-sdk/api"
)

var (
	// queryCreateCmd represents the lql create command
	queryCreateCmd = &cobra.Command{
		Use:   "create",
		Short: "Create a query",
		Long: `
There are multiple ways you can create a query:

  * Typing the query into your default editor (via $EDITOR)
  * Piping a query to the Lacework CLI command (via $STDIN)
  * From a local file on disk using the flag '--file'
  * From a URL using the flag '--url'

There are also multiple formats you can use to define a query:

  * Javascript Object Notation (JSON)
  * YAML Ain't Markup Language (YAML)

To launch your default editor and create a new query.

    lacework lql create

The following example comes from Lacework's implementation of a policy query:

    ---
    evaluatorId: Cloudtrail
    queryId: LW_Global_AWS_CTA_AccessKeyDeleted
    queryText: |-
      LW_Global_AWS_CTA_AccessKeyDeleted {
          source {
              CloudTrailRawEvents
          }
          filter {
              EVENT_SOURCE = 'iam.amazonaws.com'
              and EVENT_NAME = 'DeleteAccessKey'
              and ERROR_CODE is null
          }
          return distinct {
              INSERT_ID,
              INSERT_TIME,
              EVENT_TIME,
              EVENT
          }
      }

Identifier of the query that executes while running the policy

This query specifies an identifier named 'LW_Global_AWS_CTA_AccessKeyDeleted'.
Policy evaluation uses this dataset (along with the filters) to identify AWS
CloudTrail events that signify that an IAM access key was deleted. The query
is delimited by '{ }' and contains three sections:

  * Source data is specified in the 'source' clause. The source of data is the
  'CloudTrailRawEvents' dataset. LQL queries generally refer to other datasets,
  and customizable policies always target a suitable dataset.

  * Records of interest are specified by the 'filter' clause. In the example, the
  records available in 'CloudTrailRawEvents' are filtered for those whose source
  is 'iam.amazonaws.com', whose event name is 'DeleteAccessKey', and that do not
  have any error code. The syntax for this filtering expression strongly resembles SQL.

  * The fields this query exposes are listed in the 'return' clause. Because there
  may be unwanted duplicates among result records when Lacework composes them from
  just these four columns, the distinct modifier is added. This behaves like a SQL
  'SELECT DISTINCT'. Each returned column in this case is just a field that is present
  in 'CloudTrailRawEvents', but we can compose results by manipulating strings, dates,
  JSON and numbers as well.

The resulting dataset is shaped like a table. The table's columns are named with the
names of the columns selected. If desired, you could alias them to other names as well.

For more information about LQL, visit:

  https://docs.lacework.com/lql-overview
`,
		Args: cobra.NoArgs,
		RunE: createQuery,
	}
)

func init() {
	// add sub-commands to the lql command
	queryCmd.AddCommand(queryCreateCmd)

	setQuerySourceFlags(queryCreateCmd)

	if IsLCLInstalled(*cli.LwComponents) {
		queryCreateCmd.Flags().StringVarP(
			&queryCmdState.CUVFromLibrary,
			"library", "l", "",
			"create query from Lacework Content Library",
		)
	}
}

func createQuery(cmd *cobra.Command, args []string) error {
<<<<<<< HEAD
	var (
		msg         string = "unable to create query"
		lcl         *LaceworkContentLibrary
		err         error
		newQuery    api.NewQuery
		queryString string
	)

	if queryCmdState.CreateFromLibrary != "" {
		if lcl, err = LoadLCL(*cli.LwComponents); err == nil {
			newQuery, err = lcl.GetNewQuery(queryCmdState.CreateFromLibrary)
		}
	} else {
		// input query
		queryString, err = inputQuery(cmd)
		if err != nil {
			return errors.Wrap(err, msg)
		}
		cli.Log.Debugw("creating query", "query", queryString)
		// parse query
		newQuery, err = api.ParseNewQuery(queryString)
=======
	msg := "unable to create query"

	// input query
	queryString, err := inputQuery(cmd, args)
	if err != nil {
		return errors.Wrap(err, msg)
>>>>>>> af67f0cb
	}

	// parse query
	newQuery, err := api.ParseNewQuery(queryString)
	if err != nil {
		return errors.Wrap(queryErrorCrumbs(queryString), msg)
	}

<<<<<<< HEAD
=======
	// create query
	cli.Log.Debugw("creating query", "query", queryString)
>>>>>>> af67f0cb
	cli.StartProgress(" Creating query...")
	create, err := cli.LwApi.V2.Query.Create(newQuery)
	cli.StopProgress()

	// output
	if err != nil {
		return errors.Wrap(err, msg)
	}
	if cli.JSONOutput() {
		return cli.OutputJSON(create.Data)
	}
	cli.OutputHuman("The query %s was created.\n", create.Data.QueryID)
	return nil
}<|MERGE_RESOLUTION|>--- conflicted
+++ resolved
@@ -121,36 +121,12 @@
 }
 
 func createQuery(cmd *cobra.Command, args []string) error {
-<<<<<<< HEAD
-	var (
-		msg         string = "unable to create query"
-		lcl         *LaceworkContentLibrary
-		err         error
-		newQuery    api.NewQuery
-		queryString string
-	)
-
-	if queryCmdState.CreateFromLibrary != "" {
-		if lcl, err = LoadLCL(*cli.LwComponents); err == nil {
-			newQuery, err = lcl.GetNewQuery(queryCmdState.CreateFromLibrary)
-		}
-	} else {
-		// input query
-		queryString, err = inputQuery(cmd)
-		if err != nil {
-			return errors.Wrap(err, msg)
-		}
-		cli.Log.Debugw("creating query", "query", queryString)
-		// parse query
-		newQuery, err = api.ParseNewQuery(queryString)
-=======
 	msg := "unable to create query"
 
 	// input query
 	queryString, err := inputQuery(cmd, args)
 	if err != nil {
 		return errors.Wrap(err, msg)
->>>>>>> af67f0cb
 	}
 
 	// parse query
@@ -159,11 +135,8 @@
 		return errors.Wrap(queryErrorCrumbs(queryString), msg)
 	}
 
-<<<<<<< HEAD
-=======
 	// create query
 	cli.Log.Debugw("creating query", "query", queryString)
->>>>>>> af67f0cb
 	cli.StartProgress(" Creating query...")
 	create, err := cli.LwApi.V2.Query.Create(newQuery)
 	cli.StopProgress()
