--- conflicted
+++ resolved
@@ -203,11 +203,6 @@
 					} else {
 						runnerCh <- runner
 					}
-<<<<<<< HEAD
-
-					producerWg.Done()
-=======
->>>>>>> 73381132
 				})
 				instanceCopyWg.Wait()
 			}
