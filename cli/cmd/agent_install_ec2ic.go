//
// Author:: Nicholas Schmeller (<nick.schmeller@lacework.net>)
// Copyright:: Copyright 2022, Lacework Inc.
// License:: Apache License, Version 2.0
//
// Licensed under the Apache License, Version 2.0 (the "License");
// you may not use this file except in compliance with the License.
// You may obtain a copy of the License at
//
//     http://www.apache.org/licenses/LICENSE-2.0
//
// Unless required by applicable law or agreed to in writing, software
// distributed under the License is distributed on an "AS IS" BASIS,
// WITHOUT WARRANTIES OR CONDITIONS OF ANY KIND, either express or implied.
// See the License for the specific language governing permissions and
// limitations under the License.
//

package cmd

import (
	"fmt"
	"sync"

	"github.com/gammazero/workerpool"
	"github.com/spf13/cobra"
)

var (
	agentInstallAWSEC2ICCmd = &cobra.Command{
		Use:   "ec2ic <token>",
		Args:  cobra.ExactArgs(1),
		Short: "Use EC2InstanceConnect to securely connect to EC2 instances",
		RunE:  installAWSEC2IC,
		Long: `This command installs the agent on all EC2 instances in an AWS account using EC2InstanceConnect.

To filter by one or more regions:

    lacework agent aws-install ec2ic <token> --include_regions us-west-2,us-east-2

To filter by instance tag:

    lacework agent aws-install ec2ic <token> --tag TagName,TagValue

To filter by instance tag key:

    lacework agent aws-install ec2ic <token> --tag_key TagName

To explicitly specify the username for all SSH logins:

    lacework agent aws-install ec2ic <token> --ssh_username <your-user>

AWS credentials are read from the following environment variables:
- AWS_ACCESS_KEY_ID
- AWS_SECRET_ACCESS_KEY
- AWS_SESSION_TOKEN (optional)
- AWS_REGION (optional)

This command will automatically add hosts with successful connections to
'~/.ssh/known_hosts' unless specified with '--trust_host_key=false'.`,
	}
)

func init() {
	// 'agent install ec2ic' flags
	agentInstallAWSEC2ICCmd.Flags().StringVar(&agentCmdState.InstallTagKey,
		"tag_key", "", "only install agents on infra with this tag key set",
	)
	agentInstallAWSEC2ICCmd.Flags().StringSliceVar(&agentCmdState.InstallTag,
		"tag", []string{}, "only install agents on infra with this tag",
	)
	agentInstallAWSEC2ICCmd.Flags().BoolVar(&agentCmdState.InstallTrustHostKey,
		"trust_host_key", true, "automatically add host keys to the ~/.ssh/known_hosts file",
	)
	agentInstallAWSEC2ICCmd.Flags().StringSliceVarP(&agentCmdState.InstallIncludeRegions,
		"include_regions", "r", []string{}, "list of regions to filter on",
	)
	agentInstallAWSEC2ICCmd.Flags().StringVar(&agentCmdState.InstallSshUser,
		"ssh_username", "", "username to login with",
	)
	agentInstallAWSEC2ICCmd.Flags().IntVarP(
		&agentCmdState.InstallMaxParallelism,
		"max_parallelism",
		"n",
		50,
		"maximum number of workers executing AWS API calls, set if rate limits are lower or higher than normal",
	)
}

func installAWSEC2IC(_ *cobra.Command, args []string) error {
	runners, err := awsDescribeInstances()
	if err != nil {
		return err
	}

	wg := new(sync.WaitGroup)
	wp := workerpool.New(agentCmdState.InstallMaxParallelism)
	for _, runner := range runners {
		wg.Add(1)

		// In order to use `cl.Execute()`, the input func() must not take any arguments.
		// Copy the runner info to dedicated variable in the goroutine to prevent race overwrite
		runnerCopyWg := new(sync.WaitGroup)
		runnerCopyWg.Add(1)

		wp.Submit(func() {
			threadRunner := *runner
			runnerCopyWg.Done()
			cli.Log.Debugw("runner info: ",
				"user", threadRunner.Runner.User,
				"region", threadRunner.Region,
				"az", threadRunner.AvailabilityZone,
				"instance_id", threadRunner.InstanceID,
				"hostname", threadRunner.Runner.Hostname,
			)
			err := threadRunner.SendAndUseIdentityFile()
<<<<<<< HEAD
			if err != nil {
				cli.Log.Debugw("ec2ic key send failed", "err", err, "runner", threadRunner.InstanceID)
			}

			if err := verifyAccessToRemoteHost(&threadRunner.Runner); err != nil {
				cli.Log.Debugw("verifyAccessToRemoteHost failed", "err", err, "runner", threadRunner.InstanceID)
			}

			if alreadyInstalled := isAgentInstalledOnRemoteHost(&threadRunner.Runner); alreadyInstalled != nil {
				cli.Log.Debugw("agent already installed on host, skipping", "runner", threadRunner.InstanceID)
			}

			var token string
			if len(args) <= 0 || args[0] == "" {
				// user didn't provide an agent token
				cli.Log.Warnw("agent token not provided", "runner", threadRunner.InstanceID)
			} else {
				token = args[0]
			}
			if token == "" {
			}
			cmd := fmt.Sprintf("sudo sh -c \"curl -sSL %s | sh -s -- %s\"", agentInstallDownloadURL, token)
			err = runInstallCommandOnRemoteHost(&threadRunner.Runner, cmd)
			if err != nil {
=======
			if err != nil {
				cli.Log.Debugw("ec2ic key send failed", "err", err, "runner", threadRunner.InstanceID)
			}

			if err := verifyAccessToRemoteHost(&threadRunner.Runner); err != nil {
				cli.Log.Debugw("verifyAccessToRemoteHost failed", "err", err, "runner", threadRunner.InstanceID)
			}

			if alreadyInstalled := isAgentInstalledOnRemoteHost(&threadRunner.Runner); alreadyInstalled != nil {
				cli.Log.Debugw("agent already installed on host, skipping", "runner", threadRunner.InstanceID)
			}

			var token string
			if len(args) <= 0 || args[0] == "" {
				// user didn't provide an agent token
				cli.Log.Warnw("agent token not provided", "runner", threadRunner.InstanceID)
			} else {
				token = args[0]
			}
			cmd := fmt.Sprintf("sudo sh -c \"curl -sSL %s | sh -s -- %s\"", agentInstallDownloadURL, token)
			err = runInstallCommandOnRemoteHost(&threadRunner.Runner, cmd)
			if err != nil {
>>>>>>> d4d1641a
				cli.Log.Debugw("runInstallCommandOnRemoteHost failed", "err", err, "runner", threadRunner.InstanceID)
			}
			if threadRunner != *runner {
				cli.Log.Debugw("mutated runner", "thread_runner", threadRunner, "runner", runner)
			}
			wg.Done()
		})
		runnerCopyWg.Wait()
	}
	wg.Wait()
	wp.StopWait()

	return nil
}<|MERGE_RESOLUTION|>--- conflicted
+++ resolved
@@ -114,32 +114,6 @@
 				"hostname", threadRunner.Runner.Hostname,
 			)
 			err := threadRunner.SendAndUseIdentityFile()
-<<<<<<< HEAD
-			if err != nil {
-				cli.Log.Debugw("ec2ic key send failed", "err", err, "runner", threadRunner.InstanceID)
-			}
-
-			if err := verifyAccessToRemoteHost(&threadRunner.Runner); err != nil {
-				cli.Log.Debugw("verifyAccessToRemoteHost failed", "err", err, "runner", threadRunner.InstanceID)
-			}
-
-			if alreadyInstalled := isAgentInstalledOnRemoteHost(&threadRunner.Runner); alreadyInstalled != nil {
-				cli.Log.Debugw("agent already installed on host, skipping", "runner", threadRunner.InstanceID)
-			}
-
-			var token string
-			if len(args) <= 0 || args[0] == "" {
-				// user didn't provide an agent token
-				cli.Log.Warnw("agent token not provided", "runner", threadRunner.InstanceID)
-			} else {
-				token = args[0]
-			}
-			if token == "" {
-			}
-			cmd := fmt.Sprintf("sudo sh -c \"curl -sSL %s | sh -s -- %s\"", agentInstallDownloadURL, token)
-			err = runInstallCommandOnRemoteHost(&threadRunner.Runner, cmd)
-			if err != nil {
-=======
 			if err != nil {
 				cli.Log.Debugw("ec2ic key send failed", "err", err, "runner", threadRunner.InstanceID)
 			}
@@ -162,7 +136,6 @@
 			cmd := fmt.Sprintf("sudo sh -c \"curl -sSL %s | sh -s -- %s\"", agentInstallDownloadURL, token)
 			err = runInstallCommandOnRemoteHost(&threadRunner.Runner, cmd)
 			if err != nil {
->>>>>>> d4d1641a
 				cli.Log.Debugw("runInstallCommandOnRemoteHost failed", "err", err, "runner", threadRunner.InstanceID)
 			}
 			if threadRunner != *runner {
