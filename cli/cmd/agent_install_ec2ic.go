--- conflicted
+++ resolved
@@ -22,11 +22,7 @@
 	"fmt"
 	"sync"
 
-<<<<<<< HEAD
-	"github.com/korovkin/limiter"
-=======
 	"github.com/gammazero/workerpool"
->>>>>>> 4ae6efdf
 	"github.com/spf13/cobra"
 )
 
@@ -82,9 +78,6 @@
 	agentInstallAWSEC2ICCmd.Flags().StringVar(&agentCmdState.InstallSshUser,
 		"ssh_username", "", "username to login with",
 	)
-<<<<<<< HEAD
-	agentInstallAWSEC2ICCmd.Flags().IntVarP(&agentCmdState.InstallMaxParallelism, "max_parallelism", "n", 50, "maximum number of workers executing AWS API calls, set if rate limits are lower or higher than normal")
-=======
 	agentInstallAWSSSHCmd.Flags().IntVarP(
 		&agentCmdState.InstallMaxParallelism,
 		"max_parallelism",
@@ -92,7 +85,6 @@
 		50,
 		"maximum number of workers executing AWS API calls, set if rate limits are lower or higher than normal",
 	)
->>>>>>> 4ae6efdf
 }
 
 func installAWSEC2IC(_ *cobra.Command, args []string) error {
@@ -102,11 +94,7 @@
 	}
 
 	wg := new(sync.WaitGroup)
-<<<<<<< HEAD
-	cl := limiter.NewConcurrencyLimiter(agentCmdState.InstallMaxParallelism)
-=======
 	wp := workerpool.New(agentCmdState.InstallMaxParallelism)
->>>>>>> 4ae6efdf
 	for _, runner := range runners {
 		wg.Add(1)
 
@@ -115,22 +103,14 @@
 		runnerCopyWg := new(sync.WaitGroup)
 		runnerCopyWg.Add(1)
 
-<<<<<<< HEAD
-		_, err := cl.Execute(func() {
-=======
 		wp.Submit(func() {
->>>>>>> 4ae6efdf
 			threadRunner := *runner
 			runnerCopyWg.Done()
 			cli.Log.Debugw("runner info: ",
 				"user", threadRunner.Runner.User,
 				"region", threadRunner.Region,
 				"az", threadRunner.AvailabilityZone,
-<<<<<<< HEAD
-				"instance ID", threadRunner.InstanceID,
-=======
 				"instance_id", threadRunner.InstanceID,
->>>>>>> 4ae6efdf
 				"hostname", threadRunner.Runner.Hostname,
 			)
 			err := threadRunner.SendAndUseIdentityFile()
@@ -153,30 +133,12 @@
 			} else {
 				token = args[0]
 			}
-<<<<<<< HEAD
-=======
 			if token == "" {
 			}
->>>>>>> 4ae6efdf
 			cmd := fmt.Sprintf("sudo sh -c \"curl -sSL %s | sh -s -- %s\"", agentInstallDownloadURL, token)
 			err = runInstallCommandOnRemoteHost(&threadRunner.Runner, cmd)
 			if err != nil {
 				cli.Log.Debugw("runInstallCommandOnRemoteHost failed", "err", err, "runner", threadRunner.InstanceID)
-<<<<<<< HEAD
-			}
-			if threadRunner != *runner {
-				cli.Log.Debugw("mutated runner", "threadRunner", threadRunner, "runner", runner)
-			}
-			wg.Done()
-		})
-		runnerCopyWg.Wait()
-		if err != nil { // this value of error will only be non-nil if the goroutine failed to start
-			return err
-		}
-	}
-	wg.Wait()
-	cl.WaitAndClose()
-=======
 			}
 			if threadRunner != *runner {
 				cli.Log.Debugw("mutated runner", "thread_runner", threadRunner, "runner", runner)
@@ -187,7 +149,6 @@
 	}
 	wg.Wait()
 	wp.StopWait()
->>>>>>> 4ae6efdf
 
 	return nil
 }