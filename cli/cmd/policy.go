//
// Author:: Salim Afiune Maya (<afiune@lacework.net>)
// Copyright:: Copyright 2020, Lacework Inc.
// License:: Apache License, Version 2.0
//
// Licensed under the Apache License, Version 2.0 (the "License");
// you may not use this file except in compliance with the License.
// You may obtain a copy of the License at
//
//     http://www.apache.org/licenses/LICENSE-2.0
//
// Unless required by applicable law or agreed to in writing, software
// distributed under the License is distributed on an "AS IS" BASIS,
// WITHOUT WARRANTIES OR CONDITIONS OF ANY KIND, either express or implied.
// See the License for the specific language governing permissions and
// limitations under the License.
//

package cmd

import (
	"fmt"
	"io/ioutil"
	"net/http"
	"os"
	"regexp"
	"sort"
	"strconv"
	"strings"

	"github.com/AlecAivazis/survey/v2"
	"github.com/olekukonko/tablewriter"
	"github.com/pkg/errors"
	"github.com/spf13/cobra"

	"github.com/lacework/go-sdk/api"
	"github.com/lacework/go-sdk/internal/array"
)

var (
	policyCmdState = struct {
		AlertEnabled  bool
		Enabled       bool
		File          string
		Severity      string
		Tag           string
		URL           string
		CUFromLibrary string
		CascadeDelete bool
	}{}

	policyTableHeaders = []string{
		"Policy ID",
		"Severity",
		"Title",
		"State",
		"Alert State",
		"Frequency",
		"Query ID",
		"Tags",
	}

	// policyCmd represents the policy parent command
	policyCmd = &cobra.Command{
		Use:     "policy",
		Aliases: []string{"policies"},
		Short:   "Manage policies",
		Long: `Manage policies in your Lacework account.

A policy is a mechanism used to add annotated metadata to a Lacework query for improving
the context of alerts, reports, and information displayed in the Lacework Console.

A policy also facilitates the scheduled execution of a Lacework query

A query is a mechanism used to interactively request information from a specific
curated dataset. A query has a defined structure for authoring detections.

Lacework ships a set of default LQL policies that are available in your account.

Limitations:
  * The maximum number of records that each policy will return is 1000
  * The maximum number of API calls is 120 per hour for ad-hoc LQL query executions

To view all the policies in your Lacework account.

    lacework policy ls

To view more details about a single policy.

    lacework policy show <policy_id>

To view the LQL query associated with the policy, use the query id shown.

    lacework query show <query_id>

**NOTE: LQL syntax may change.**
`,
	}

	// policyListCmd represents the policy list command
	policyListCmd = &cobra.Command{
		Use:     "list",
		Aliases: []string{"ls"},
		Short:   "List policies",
		Long:    `List all the registered policies in your Lacework account.`,
		Args:    cobra.NoArgs,
		RunE:    listPolicies,
	}
	// policyListTagsCmd represents the policy list command
	policyListTagsCmd = &cobra.Command{
		Use:     "list-tags",
		Aliases: []string{"ls"},
		Short:   "List policy tags",
		Long:    `List all tags associated with policies in your Lacework account.`,
		Args:    cobra.NoArgs,
		RunE:    listPolicyTags,
	}
	// policyShowCmd represents the policy show command
	policyShowCmd = &cobra.Command{
		Use:     "show <policy_id>",
		Aliases: []string{"ls"},
		Short:   "Show policy",
		Long:    `Show details about a single policy.`,
		Args:    cobra.ExactArgs(1),
		PreRunE: func(cmd *cobra.Command, _ []string) error {
			b, err := cmd.Flags().GetBool("yaml")
			if err != nil {
				return errors.Wrap(err, "unable to parse --yaml flag")
			}
			if b {
				cli.EnableYAMLOutput()
			}
			return nil
		},
		RunE: showPolicy,
	}

	// This is an experimental command.
	// policyDisableTagCmd represents the policy disable command
	policyDisableTagCmd = &cobra.Command{
		Use:   "disable [policy_id]",
		Short: "Disable Policies",
		Long: `Disable Policies by ID or all policies matching a tag.

To disable a single policy by it's ID:

	lacework policy disable lacework-policy-id

To disable all policies for Aws CIS 1.4.0:

	lacework policy disable --tag framework:cis-aws-1-4-0

To disable all policies for Gcp CIS 1.3.0:

	lacework policy disable --tag framework:cis-gcp-1-3-0

`,
		Args: cobra.RangeArgs(0, 1),
		PreRunE: func(_ *cobra.Command, args []string) error {
			if len(args) > 0 && policyCmdState.Tag != "" {
				return errors.New("'--tag' flag may not be use in conjunction with 'policy_id' arg")
			}
			return nil
		},
		RunE: disablePolicy,
	}

	// This is an experimental command.
	// policyEnableTagCmd represents the policy enable command
	policyEnableTagCmd = &cobra.Command{
		Use:   "enable [policy_id]",
		Short: "Enable Policies",
		Long: `Enable Policies by ID or all policies matching a tag.

To enable a single policy by it's ID:

	lacework policy enable lacework-policy-id

To enable all policies for Aws CIS 1.4.0:

	lacework policy enable --tag framework:cis-aws-1-4-0

To enable all policies for Gcp CIS 1.3.0:

	lacework policy enable --tag framework:cis-gcp-1-3-0

`,
		Args: cobra.RangeArgs(0, 1),
		PreRunE: func(_ *cobra.Command, args []string) error {
			if len(args) > 0 && policyCmdState.Tag != "" {
				return errors.New("'--tag' flag may not be use in conjunction with 'policy_id' arg")
			}
			return nil
		},
		RunE: enablePolicy,
	}

	policyIDIntRE = regexp.MustCompile(`^(.*-)(\d+)$`)
)

func init() {
	// add the policy command
	rootCmd.AddCommand(policyCmd)

	// add sub-commands to the policy command
	policyCmd.AddCommand(policyListCmd)
	policyCmd.AddCommand(policyListTagsCmd)
	policyCmd.AddCommand(policyShowCmd)

<<<<<<< HEAD
	// Lacework Content Library
	if cli.IsLCLInstalled() {
		policyCreateCmd.Flags().StringVarP(
			&policyCmdState.CUFromLibrary,
			"library", "l", "",
			"create policy from Lacework Content Library",
		)
		policyUpdateCmd.Flags().StringVarP(
			&policyCmdState.CUFromLibrary,
			"library", "l", "",
			"update policy from Lacework Content Library",
		)
	}
=======
	policyShowCmd.Flags().Bool(
		"yaml", false, "output query in YAML format",
	)
>>>>>>> c9d7f485

	// experimental commands
	policyCmd.AddCommand(policyDisableTagCmd)
	policyCmd.AddCommand(policyEnableTagCmd)

	// policy list specific flags
	policyListCmd.Flags().StringVar(
		&policyCmdState.Severity,
		"severity", "",
		fmt.Sprintf("filter policies by severity threshold (%s)",
			strings.Join(api.ValidPolicySeverities, ", ")),
	)
	policyListCmd.Flags().BoolVar(
		&policyCmdState.Enabled,
		"enabled", false, "only show enabled policies",
	)
	policyListCmd.Flags().BoolVar(
		&policyCmdState.AlertEnabled,
		"alert_enabled", false, "only show alert_enabled policies",
	)
	policyListCmd.Flags().StringVar(
		&policyCmdState.Tag,
		"tag", "", "only show policies with the specified tag",
	)

	policyDisableTagCmd.Flags().StringVar(
		&policyCmdState.Tag,
		"tag", "", "disable all policies with the specified tag",
	)

	policyEnableTagCmd.Flags().StringVar(
		&policyCmdState.Tag,
		"tag", "", "enable all policies with the specified tag",
	)
}

func setPolicySourceFlags(cmds ...*cobra.Command) {
	for _, cmd := range cmds {
		if cmd == nil {
			return
		}
		action := strings.Split(cmd.Use, " ")[0]

		// file flag to specify a policy from disk
		cmd.Flags().StringVarP(
			&policyCmdState.File,
			"file", "f", "",
			fmt.Sprintf("path to a policy to %s", action),
		)
		/* repo flag to specify a policy from repo
		cmd.Flags().BoolVarP(
			&policyCmdState.Repo,
			"repo", "r", false,
			fmt.Sprintf("id of a policy to %s via active repo", action),
		)*/
		// url flag to specify a policy from url
		cmd.Flags().StringVarP(
			&policyCmdState.URL,
			"url", "u", "",
			fmt.Sprintf("url to a policy to %s", action),
		)
	}
}

// for commands that take a policy as input
func inputPolicy(cmd *cobra.Command) (string, error) {
	// if running via library (CU)
	if policyCmdState.CUFromLibrary != "" {
		return inputPolicyFromLibrary(policyCmdState.CUFromLibrary)
	}
	// if running via file
	if policyCmdState.File != "" {
		return inputPolicyFromFile(policyCmdState.File)
	}
	// if running via URL
	if policyCmdState.URL != "" {
		return inputPolicyFromURL(policyCmdState.URL)
	}
	stat, err := os.Stdin.Stat()
	if err != nil {
		cli.Log.Debugw("error retrieving stdin mode", "error", err.Error())
	} else if (stat.Mode() & os.ModeCharDevice) == 0 {
		bytes, err := ioutil.ReadAll(os.Stdin)
		return string(bytes), err
	}
	// if running via editor
	action := strings.Split(cmd.Use, " ")[0]
	return inputPolicyFromEditor(action)
}

func inputPolicyFromLibrary(id string) (string, error) {
	var (
		lcl *LaceworkContentLibrary
		err error
	)

	if lcl, err = cli.LoadLCL(); err != nil {
		return "", err
	}
	return lcl.GetPolicy(id)
}

func inputPolicyFromFile(filePath string) (string, error) {
	fileData, err := ioutil.ReadFile(filePath)

	if err != nil {
		return "", errors.Wrap(err, "unable to read file")
	}

	return string(fileData), nil
}

func inputPolicyFromURL(url string) (policy string, err error) {
	msg := "unable to access URL"

	response, err := http.Get(url)
	if err != nil {
		err = errors.Wrap(err, msg)
		return
	}
	defer response.Body.Close()

	if response.StatusCode != 200 {
		err = errors.Wrap(errors.New(response.Status), msg)
		return
	}

	body, err := ioutil.ReadAll(response.Body)
	if err != nil {
		err = errors.Wrap(err, msg)
		return
	}
	policy = string(body)
	return
}

func inputPolicyFromEditor(action string) (policy string, err error) {
	prompt := &survey.Editor{
		Message:  fmt.Sprintf("Type a policy to %s", action),
		FileName: "policy*.json",
	}
	err = survey.AskOne(prompt, &policy)

	return
}

func sortPolicyTable(out [][]string, policyIDIndex int) {
	// order by ID (special handling for policy ID numbers)
	sort.Slice(out, func(i, j int) bool {
		iMatch := policyIDIntRE.FindStringSubmatch(out[i][policyIDIndex])
		jMatch := policyIDIntRE.FindStringSubmatch(out[j][policyIDIndex])
		// both regexes must match
		// both regexes must have proper lengths since we'll be using...
		// ...direct access from here on out
		if iMatch == nil || jMatch == nil || len(iMatch) != 3 || len(jMatch) != 3 {
			return out[i][policyIDIndex] < out[j][policyIDIndex]
		}
		// if string portions aren't the same
		if iMatch[1] != jMatch[1] {
			return out[i][policyIDIndex] < out[j][policyIDIndex]
		}
		// if string portions are the same; compare based on ints
		// no error checking needed for Atoi since use regexp \d+
		iNum, _ := strconv.Atoi(iMatch[2])
		jNum, _ := strconv.Atoi(jMatch[2])
		return iNum < jNum
	})
}

func policyTable(policies []api.Policy) (out [][]string) {
	for _, policy := range policies {
		state := "disabled"
		if policy.Enabled {
			state = "enabled"
		}
		alertState := "disabled"
		if policy.AlertEnabled {
			alertState = "enabled"
		}
		out = append(out, []string{
			policy.PolicyID,
			policy.Severity,
			policy.Title,
			state,
			alertState,
			policy.EvalFrequency,
			policy.QueryID,
			strings.Join(policy.Tags, "\n"),
		})
	}
	sortPolicyTable(out, 0)

	return
}

func filterPolicies(policies []api.Policy) []api.Policy {
	newPolicies := []api.Policy{}
	sevThreshold, _ := severityToProperTypes(policyCmdState.Severity)

	for _, policy := range policies {
		// filter severity if desired
		if sevThreshold > 0 {
			policySeverity, _ := severityToProperTypes(policy.Severity)

			if policySeverity > sevThreshold {
				continue
			}
		}
		// filter enabled=false if requesting "enabled-only"
		if policyCmdState.Enabled && !policy.Enabled {
			continue
		}
		// filter alert_enabled=false if requesting "alert_enabled-only"
		if policyCmdState.AlertEnabled && !policy.AlertEnabled {
			continue
		}
		// filter tag
		if policyCmdState.Tag != "" && !policy.HasTag(policyCmdState.Tag) {
			continue
		}
		newPolicies = append(newPolicies, policy)
	}
	return newPolicies
}

func listPolicies(_ *cobra.Command, args []string) error {
	cli.Log.Debugw("listing policies")

	if policyCmdState.Severity != "" && !array.ContainsStr(
		api.ValidPolicySeverities, policyCmdState.Severity) {
		return errors.Wrap(
			errors.New(fmt.Sprintf("the severity %s is not valid, use one of %s",
				policyCmdState.Severity, strings.Join(api.ValidPolicySeverities, ", "))),
			"unable to list policies",
		)
	}

	cli.StartProgress(" Retrieving policies...")
	policiesResponse, err := cli.LwApi.V2.Policy.List()
	cli.StopProgress()

	if err != nil {
		return errors.Wrap(err, "unable to list policies")
	}

	policies := filterPolicies(policiesResponse.Data)
	if cli.JSONOutput() {
		return cli.OutputJSON(policies)
	}
	if len(policies) == 0 {
		cli.OutputHuman("There were no policies found.")
		return nil
	}
	cli.OutputHuman(renderSimpleTable(policyTableHeaders, policyTable(policies)))
	return nil
}

func showPolicy(cmd *cobra.Command, args []string) error {
	var (
		msg            string = "unable to show policy"
		policyResponse api.PolicyResponse
		err            error
	)

	cli.Log.Debugw("retrieving policy", "policyID", args[0])
	cli.StartProgress(" Retrieving policy...")
	policyResponse, err = cli.LwApi.V2.Policy.Get(args[0])
	cli.StopProgress()

	// output policy
	if err != nil {
		return errors.Wrap(err, msg)
	}
	if cli.JSONOutput() {
		return cli.OutputJSON(policyResponse.Data)
	}

	if cli.YAMLOutput() {
		return cli.OutputYAML(&api.NewPolicy{
			PolicyID:      policyResponse.Data.PolicyID,
			PolicyType:    policyResponse.Data.PolicyType,
			QueryID:       policyResponse.Data.QueryID,
			Title:         policyResponse.Data.Title,
			Enabled:       policyResponse.Data.Enabled,
			Description:   policyResponse.Data.Description,
			Remediation:   policyResponse.Data.Remediation,
			Severity:      policyResponse.Data.Severity,
			Limit:         policyResponse.Data.Limit,
			EvalFrequency: policyResponse.Data.EvalFrequency,
			AlertEnabled:  policyResponse.Data.AlertEnabled,
			AlertProfile:  policyResponse.Data.AlertProfile,
			Tags:          policyResponse.Data.Tags,
		})
	}

	cli.OutputHuman(
		renderSimpleTable(policyTableHeaders, policyTable([]api.Policy{policyResponse.Data})))
	cli.OutputHuman("\n")
	cli.OutputHuman(buildPolicyDetailsTable(policyResponse.Data))
	return nil
}

func buildPolicyDetailsTable(policy api.Policy) string {
	details := [][]string{
		{"DESCRIPTION", policy.Description},
		{"REMEDIATION", policy.Remediation},
		{"POLICY TYPE", policy.PolicyType},
		{"LIMIT", fmt.Sprintf("%d", policy.Limit)},
		{"ALERT PROFILE", policy.AlertProfile},
		{"TAGS", strings.Join(policy.Tags, "\n")},
		{"OWNER", policy.Owner},
		{"UPDATED AT", policy.LastUpdateTime},
		{"UPDATED BY", policy.LastUpdateUser},
		{"EVALUATION FREQUENCY", policy.EvalFrequency},
	}

	return renderOneLineCustomTable("POLICY DETAILS",
		renderCustomTable([]string{}, details,
			tableFunc(func(t *tablewriter.Table) {
				t.SetBorder(false)
				t.SetColumnSeparator(" ")
				t.SetAutoWrapText(false)
				t.SetAlignment(tablewriter.ALIGN_LEFT)
			}),
		),
		tableFunc(func(t *tablewriter.Table) {
			t.SetBorder(false)
			t.SetAutoWrapText(false)
		}),
	)
}

func policyTagsTable(pt []string) (out [][]string) {
	for _, tag := range pt {
		out = append(out, []string{tag})
	}

	// order by Tag
	sort.Slice(out, func(i, j int) bool {
		return out[i][0] < out[j][0]
	})

	return
}

func listPolicyTags(_ *cobra.Command, args []string) error {
	cli.Log.Debugw("listing policy tags")

	cli.StartProgress(" Retrieving policy tags...")
	policyTagsResponse, err := cli.LwApi.V2.Policy.ListTags()
	cli.StopProgress()
	if err != nil {
		return errors.Wrap(err, "unable to list policy tags")
	}

	if cli.JSONOutput() {
		return cli.OutputJSON(policyTagsResponse.Data)
	}
	if len(policyTagsResponse.Data) == 0 {
		cli.OutputHuman("There were no policy tags found.\n")
		return nil
	}
	cli.OutputHuman(renderSimpleTable([]string{"Tag"}, policyTagsTable(policyTagsResponse.Data)))
	return nil
}

func disablePolicy(_ *cobra.Command, args []string) error {
	state := false
	if len(args) > 0 {
		policy := api.UpdatePolicy{PolicyID: args[0], Enabled: &state}
		_, err := cli.LwApi.V2.Policy.Update(policy)
		if err != nil {
			return err
		}
	}

	// if tag is provided disable all policies matching
	if policyCmdState.Tag != "" {
		return setPolicyStateByTag(policyCmdState.Tag, state)
	}
	return nil
}

func enablePolicy(_ *cobra.Command, args []string) error {
	state := true
	if len(args) > 0 {
		policy := api.UpdatePolicy{PolicyID: args[0], Enabled: &state}
		_, err := cli.LwApi.V2.Policy.Update(policy)
		if err != nil {
			return err
		}
	}

	// if tag is provided enable all policies matching
	if policyCmdState.Tag != "" {
		return setPolicyStateByTag(policyCmdState.Tag, state)
	}
	return nil
}

func setPolicyStateByTag(tag string, policyState bool) error {
	msg := "disable"
	if policyState {
		msg = "enable"
	}

	cli.StartProgress(" Retrieving policies...")
	policyTagsResponse, err := cli.LwApi.V2.Policy.List()
	cli.StopProgress()

	if err != nil {
		return errors.Wrap(err, "unable to list policies")
	}

	var (
		policiesUpdated  []string
		matchingPolicies []api.Policy
	)

	for _, p := range policyTagsResponse.Data {
		if p.HasTag(tag) && p.Enabled != policyState {
			matchingPolicies = append(matchingPolicies, p)
		}
	}

	if len(matchingPolicies) == 0 {
		cli.OutputHuman("No policies found with tag '%s'\n", tag)
		return nil
	}

	for i, p := range matchingPolicies {
		cli.StartProgress(fmt.Sprintf(" %sing policies %d/%d (%s)...", strings.TrimSuffix(msg, "e"), i+1, len(matchingPolicies), p.PolicyID))
		policy := api.UpdatePolicy{PolicyID: p.PolicyID, Enabled: &policyState}
		resp, err := cli.LwApi.V2.Policy.Update(policy)
		if err != nil {
			if len(policiesUpdated) > 0 {
				return errors.Wrapf(err, "failed to complete bulk %s. %d policies have been %sd: %s",
					msg, len(policiesUpdated), msg, strings.Join(policiesUpdated, ","))
			}
			return errors.Wrapf(err, "failed to %s any policies", msg)

		}
		policiesUpdated = append(policiesUpdated, resp.Data.PolicyID)
		cli.StopProgress()

	}
	cli.OutputHuman("%d policies tagged with %q have been %sd\n", len(policiesUpdated), tag, msg)
	return nil
}<|MERGE_RESOLUTION|>--- conflicted
+++ resolved
@@ -206,8 +206,10 @@
 	policyCmd.AddCommand(policyListCmd)
 	policyCmd.AddCommand(policyListTagsCmd)
 	policyCmd.AddCommand(policyShowCmd)
-
-<<<<<<< HEAD
+	// experimental commands
+	policyCmd.AddCommand(policyDisableTagCmd)
+	policyCmd.AddCommand(policyEnableTagCmd)
+
 	// Lacework Content Library
 	if cli.IsLCLInstalled() {
 		policyCreateCmd.Flags().StringVarP(
@@ -221,15 +223,6 @@
 			"update policy from Lacework Content Library",
 		)
 	}
-=======
-	policyShowCmd.Flags().Bool(
-		"yaml", false, "output query in YAML format",
-	)
->>>>>>> c9d7f485
-
-	// experimental commands
-	policyCmd.AddCommand(policyDisableTagCmd)
-	policyCmd.AddCommand(policyEnableTagCmd)
 
 	// policy list specific flags
 	policyListCmd.Flags().StringVar(
@@ -250,12 +243,16 @@
 		&policyCmdState.Tag,
 		"tag", "", "only show policies with the specified tag",
 	)
-
+	// policy show specific flags
+	policyShowCmd.Flags().Bool(
+		"yaml", false, "output query in YAML format",
+	)
+	// policy disable specific flags
 	policyDisableTagCmd.Flags().StringVar(
 		&policyCmdState.Tag,
 		"tag", "", "disable all policies with the specified tag",
 	)
-
+	// policy enable specific flags
 	policyEnableTagCmd.Flags().StringVar(
 		&policyCmdState.Tag,
 		"tag", "", "enable all policies with the specified tag",
