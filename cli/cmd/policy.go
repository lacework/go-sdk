//
// Author:: Salim Afiune Maya (<afiune@lacework.net>)
// Copyright:: Copyright 2020, Lacework Inc.
// License:: Apache License, Version 2.0
//
// Licensed under the Apache License, Version 2.0 (the "License");
// you may not use this file except in compliance with the License.
// You may obtain a copy of the License at
//
//     http://www.apache.org/licenses/LICENSE-2.0
//
// Unless required by applicable law or agreed to in writing, software
// distributed under the License is distributed on an "AS IS" BASIS,
// WITHOUT WARRANTIES OR CONDITIONS OF ANY KIND, either express or implied.
// See the License for the specific language governing permissions and
// limitations under the License.
//

package cmd

import (
	"fmt"
	"io/ioutil"
	"net/http"
	"os"
	"regexp"
	"sort"
	"strconv"
	"strings"

	"github.com/AlecAivazis/survey/v2"
	"github.com/olekukonko/tablewriter"
	"github.com/pkg/errors"
	"github.com/spf13/cobra"

	"github.com/lacework/go-sdk/api"
	"github.com/lacework/go-sdk/internal/array"
)

var (
	policyCmdState = struct {
		AlertEnabled  bool
		Enabled       bool
		File          string
		Severity      string
		Tag           string
		URL           string
		CUFromLibrary string
		CascadeDelete bool
	}{}

	policyTableHeaders = []string{
		"Policy ID",
		"Severity",
		"Title",
		"State",
		"Alert State",
		"Frequency",
		"Query ID",
		"Tags",
	}

	// policyCmd represents the policy parent command
	policyCmd = &cobra.Command{
		Use:     "policy",
		Aliases: []string{"policies"},
		Short:   "Manage policies",
		Long: `Manage policies in your Lacework account.

A policy is a mechanism used to add annotated metadata to a Lacework query for improving
the context of alerts, reports, and information displayed in the Lacework Console.

A policy also facilitates the scheduled execution of a Lacework query

A query is a mechanism used to interactively request information from a specific
curated dataset. A query has a defined structure for authoring detections.

Lacework ships a set of default LQL policies that are available in your account.

Limitations:
  * The maximum number of records that each policy will return is 1000
  * The maximum number of API calls is 120 per hour for ad-hoc LQL query executions

To view all the policies in your Lacework account.

    lacework policy ls

To view more details about a single policy.

    lacework policy show <policy_id>

To view the LQL query associated with the policy, use the query id shown.

    lacework query show <query_id>

**NOTE: LQL syntax may change.**
`,
	}

	// policyListCmd represents the policy list command
	policyListCmd = &cobra.Command{
		Use:     "list",
		Aliases: []string{"ls"},
		Short:   "List policies",
		Long:    `List all the registered policies in your Lacework account.`,
		Args:    cobra.NoArgs,
		RunE:    listPolicies,
	}
	// policyListTagsCmd represents the policy list command
	policyListTagsCmd = &cobra.Command{
		Use:     "list-tags",
		Aliases: []string{"ls"},
		Short:   "List policy tags",
		Long:    `List all tags associated with policies in your Lacework account.`,
		Args:    cobra.NoArgs,
		RunE:    listPolicyTags,
	}
	// policyShowCmd represents the policy show command
	policyShowCmd = &cobra.Command{
		Use:     "show <policy_id>",
		Aliases: []string{"ls"},
		Short:   "Show policy",
		Long:    `Show details about a single policy.`,
		Args:    cobra.ExactArgs(1),
		RunE:    showPolicy,
	}

	// This is an experimental command.
	// policyDisableTagCmd represents the policy disable command
	policyDisableTagCmd = &cobra.Command{
		Use:   "disable [policy_id]",
		Short: "Disable Policies",
		Long: `Disable Policies by ID or all policies matching a tag.

To disable a single policy by it's ID:

	lacework policy disable lacework-policy-id

To disable all policies for Aws CIS 1.4.0:

	lacework policy disable --tag framework:cis-aws-1-4-0

To disable all policies for Gcp CIS 1.3.0:

	lacework policy disable --tag framework:cis-gcp-1-3-0

`,
		Args: cobra.RangeArgs(0, 1),
		PreRunE: func(_ *cobra.Command, args []string) error {
			if len(args) > 0 && policyCmdState.Tag != "" {
				return errors.New("'--tag' flag may not be use in conjunction with 'policy_id' arg")
			}
			return nil
		},
		RunE: disablePolicy,
	}

	// This is an experimental command.
	// policyEnableTagCmd represents the policy enable command
	policyEnableTagCmd = &cobra.Command{
		Use:   "enable [policy_id]",
		Short: "Enable Policies",
		Long: `Enable Policies by ID or all policies matching a tag.

To enable a single policy by it's ID:

	lacework policy enable lacework-policy-id

To enable all policies for Aws CIS 1.4.0:

	lacework policy enable --tag framework:cis-aws-1-4-0

To enable all policies for Gcp CIS 1.3.0:

	lacework policy enable --tag framework:cis-gcp-1-3-0

`,
		Args: cobra.RangeArgs(0, 1),
		PreRunE: func(_ *cobra.Command, args []string) error {
			if len(args) > 0 && policyCmdState.Tag != "" {
				return errors.New("'--tag' flag may not be use in conjunction with 'policy_id' arg")
			}
			return nil
		},
		RunE: enablePolicy,
	}

	policyIDIntRE = regexp.MustCompile(`^(.*-)(\d+)$`)
)

func init() {
	// add the policy command
	rootCmd.AddCommand(policyCmd)

	// add sub-commands to the policy command
	policyCmd.AddCommand(policyListCmd)
	policyCmd.AddCommand(policyListTagsCmd)
	policyCmd.AddCommand(policyShowCmd)

<<<<<<< HEAD
	// Lacework Content Library
	if cli.IsLCLInstalled() {
		policyCreateCmd.Flags().StringVarP(
			&policyCmdState.CUFromLibrary,
			"library", "l", "",
			"create policy from Lacework Content Library",
		)
		policyUpdateCmd.Flags().StringVarP(
			&policyCmdState.CUFromLibrary,
			"library", "l", "",
			"update policy from Lacework Content Library",
		)
	}
=======
	// experimental commands
	policyCmd.AddCommand(policyDisableTagCmd)
	policyCmd.AddCommand(policyEnableTagCmd)
>>>>>>> 683ceca0

	// policy list specific flags
	policyListCmd.Flags().StringVar(
		&policyCmdState.Severity,
		"severity", "",
		fmt.Sprintf("filter policies by severity threshold (%s)",
			strings.Join(api.ValidPolicySeverities, ", ")),
	)
	policyListCmd.Flags().BoolVar(
		&policyCmdState.Enabled,
		"enabled", false, "only show enabled policies",
	)
	policyListCmd.Flags().BoolVar(
		&policyCmdState.AlertEnabled,
		"alert_enabled", false, "only show alert_enabled policies",
	)
	policyListCmd.Flags().StringVar(
		&policyCmdState.Tag,
		"tag", "", "only show policies with the specified tag",
	)

	policyDisableTagCmd.Flags().StringVar(
		&policyCmdState.Tag,
		"tag", "", "disable all policies with the specified tag",
	)

	policyEnableTagCmd.Flags().StringVar(
		&policyCmdState.Tag,
		"tag", "", "enable all policies with the specified tag",
	)
}

func setPolicySourceFlags(cmds ...*cobra.Command) {
	for _, cmd := range cmds {
		if cmd == nil {
			return
		}
		action := strings.Split(cmd.Use, " ")[0]

		// file flag to specify a policy from disk
		cmd.Flags().StringVarP(
			&policyCmdState.File,
			"file", "f", "",
			fmt.Sprintf("path to a policy to %s", action),
		)
		/* repo flag to specify a policy from repo
		cmd.Flags().BoolVarP(
			&policyCmdState.Repo,
			"repo", "r", false,
			fmt.Sprintf("id of a policy to %s via active repo", action),
		)*/
		// url flag to specify a policy from url
		cmd.Flags().StringVarP(
			&policyCmdState.URL,
			"url", "u", "",
			fmt.Sprintf("url to a policy to %s", action),
		)
	}
}

// for commands that take a policy as input
func inputPolicy(cmd *cobra.Command) (string, error) {
	// if running via library (CU)
	if policyCmdState.CUFromLibrary != "" {
		return inputPolicyFromLibrary(policyCmdState.CUFromLibrary)
	}
	// if running via file
	if policyCmdState.File != "" {
		return inputPolicyFromFile(policyCmdState.File)
	}
	// if running via URL
	if policyCmdState.URL != "" {
		return inputPolicyFromURL(policyCmdState.URL)
	}
	stat, err := os.Stdin.Stat()
	if err != nil {
		cli.Log.Debugw("error retrieving stdin mode", "error", err.Error())
	} else if (stat.Mode() & os.ModeCharDevice) == 0 {
		bytes, err := ioutil.ReadAll(os.Stdin)
		return string(bytes), err
	}
	// if running via editor
	action := strings.Split(cmd.Use, " ")[0]
	return inputPolicyFromEditor(action)
}

func inputPolicyFromLibrary(id string) (string, error) {
	var (
		lcl *LaceworkContentLibrary
		err error
	)

	if lcl, err = cli.LoadLCL(); err != nil {
		return "", err
	}
	return lcl.GetPolicy(id)
}

func inputPolicyFromFile(filePath string) (string, error) {
	fileData, err := ioutil.ReadFile(filePath)

	if err != nil {
		return "", errors.Wrap(err, "unable to read file")
	}

	return string(fileData), nil
}

func inputPolicyFromURL(url string) (policy string, err error) {
	msg := "unable to access URL"

	response, err := http.Get(url)
	if err != nil {
		err = errors.Wrap(err, msg)
		return
	}
	defer response.Body.Close()

	if response.StatusCode != 200 {
		err = errors.Wrap(errors.New(response.Status), msg)
		return
	}

	body, err := ioutil.ReadAll(response.Body)
	if err != nil {
		err = errors.Wrap(err, msg)
		return
	}
	policy = string(body)
	return
}

func inputPolicyFromEditor(action string) (policy string, err error) {
	prompt := &survey.Editor{
		Message:  fmt.Sprintf("Type a policy to %s", action),
		FileName: "policy*.json",
	}
	err = survey.AskOne(prompt, &policy)

	return
}

func sortPolicyTable(out [][]string, policyIDIndex int) {
	// order by ID (special handling for policy ID numbers)
	sort.Slice(out, func(i, j int) bool {
		iMatch := policyIDIntRE.FindStringSubmatch(out[i][policyIDIndex])
		jMatch := policyIDIntRE.FindStringSubmatch(out[j][policyIDIndex])
		// both regexes must match
		// both regexes must have proper lengths since we'll be using...
		// ...direct access from here on out
		if iMatch == nil || jMatch == nil || len(iMatch) != 3 || len(jMatch) != 3 {
			return out[i][policyIDIndex] < out[j][policyIDIndex]
		}
		// if string portions aren't the same
		if iMatch[1] != jMatch[1] {
			return out[i][policyIDIndex] < out[j][policyIDIndex]
		}
		// if string portions are the same; compare based on ints
		// no error checking needed for Atoi since use regexp \d+
		iNum, _ := strconv.Atoi(iMatch[2])
		jNum, _ := strconv.Atoi(jMatch[2])
		return iNum < jNum
	})
}

func policyTable(policies []api.Policy) (out [][]string) {
	for _, policy := range policies {
		state := "disabled"
		if policy.Enabled {
			state = "enabled"
		}
		alertState := "disabled"
		if policy.AlertEnabled {
			alertState = "enabled"
		}
		out = append(out, []string{
			policy.PolicyID,
			policy.Severity,
			policy.Title,
			state,
			alertState,
			policy.EvalFrequency,
			policy.QueryID,
			strings.Join(policy.Tags, "\n"),
		})
	}
	sortPolicyTable(out, 0)

	return
}

func filterPolicies(policies []api.Policy) []api.Policy {
	newPolicies := []api.Policy{}
	sevThreshold, _ := severityToProperTypes(policyCmdState.Severity)

	for _, policy := range policies {
		// filter severity if desired
		if sevThreshold > 0 {
			policySeverity, _ := severityToProperTypes(policy.Severity)

			if policySeverity > sevThreshold {
				continue
			}
		}
		// filter enabled=false if requesting "enabled-only"
		if policyCmdState.Enabled && !policy.Enabled {
			continue
		}
		// filter alert_enabled=false if requesting "alert_enabled-only"
		if policyCmdState.AlertEnabled && !policy.AlertEnabled {
			continue
		}
		// filter tag
		if policyCmdState.Tag != "" && !policy.HasTag(policyCmdState.Tag) {
			continue
		}
		newPolicies = append(newPolicies, policy)
	}
	return newPolicies
}

func listPolicies(_ *cobra.Command, args []string) error {
	cli.Log.Debugw("listing policies")

	if policyCmdState.Severity != "" && !array.ContainsStr(
		api.ValidPolicySeverities, policyCmdState.Severity) {
		return errors.Wrap(
			errors.New(fmt.Sprintf("the severity %s is not valid, use one of %s",
				policyCmdState.Severity, strings.Join(api.ValidPolicySeverities, ", "))),
			"unable to list policies",
		)
	}

	cli.StartProgress(" Retrieving policies...")
	policiesResponse, err := cli.LwApi.V2.Policy.List()
	cli.StopProgress()

	if err != nil {
		return errors.Wrap(err, "unable to list policies")
	}

	policies := filterPolicies(policiesResponse.Data)
	if cli.JSONOutput() {
		return cli.OutputJSON(policies)
	}
	if len(policies) == 0 {
		cli.OutputHuman("There were no policies found.")
		return nil
	}
	cli.OutputHuman(renderSimpleTable(policyTableHeaders, policyTable(policies)))
	return nil
}

func showPolicy(cmd *cobra.Command, args []string) error {
	var (
		msg            string = "unable to show policy"
		policyResponse api.PolicyResponse
		err            error
	)

	cli.Log.Debugw("retrieving policy", "policyID", args[0])
	cli.StartProgress(" Retrieving policy...")
	policyResponse, err = cli.LwApi.V2.Policy.Get(args[0])
	cli.StopProgress()

	// output policy
	if err != nil {
		return errors.Wrap(err, msg)
	}
	if cli.JSONOutput() {
		return cli.OutputJSON(policyResponse.Data)
	}
	cli.OutputHuman(
		renderSimpleTable(policyTableHeaders, policyTable([]api.Policy{policyResponse.Data})))
	cli.OutputHuman("\n")
	cli.OutputHuman(buildPolicyDetailsTable(policyResponse.Data))
	return nil
}

func buildPolicyDetailsTable(policy api.Policy) string {
	details := [][]string{
		{"DESCRIPTION", policy.Description},
		{"REMEDIATION", policy.Remediation},
		{"POLICY TYPE", policy.PolicyType},
		{"LIMIT", fmt.Sprintf("%d", policy.Limit)},
		{"ALERT PROFILE", policy.AlertProfile},
		{"TAGS", strings.Join(policy.Tags, "\n")},
		{"OWNER", policy.Owner},
		{"UPDATED AT", policy.LastUpdateTime},
		{"UPDATED BY", policy.LastUpdateUser},
		{"EVALUATION FREQUENCY", policy.EvalFrequency},
	}

	return renderOneLineCustomTable("POLICY DETAILS",
		renderCustomTable([]string{}, details,
			tableFunc(func(t *tablewriter.Table) {
				t.SetBorder(false)
				t.SetColumnSeparator(" ")
				t.SetAutoWrapText(false)
				t.SetAlignment(tablewriter.ALIGN_LEFT)
			}),
		),
		tableFunc(func(t *tablewriter.Table) {
			t.SetBorder(false)
			t.SetAutoWrapText(false)
		}),
	)
}

func policyTagsTable(pt []string) (out [][]string) {
	for _, tag := range pt {
		out = append(out, []string{tag})
	}

	// order by Tag
	sort.Slice(out, func(i, j int) bool {
		return out[i][0] < out[j][0]
	})

	return
}

func listPolicyTags(_ *cobra.Command, args []string) error {
	cli.Log.Debugw("listing policy tags")

	cli.StartProgress(" Retrieving policy tags...")
	policyTagsResponse, err := cli.LwApi.V2.Policy.ListTags()
	cli.StopProgress()
	if err != nil {
		return errors.Wrap(err, "unable to list policy tags")
	}

	if cli.JSONOutput() {
		return cli.OutputJSON(policyTagsResponse.Data)
	}
	if len(policyTagsResponse.Data) == 0 {
		cli.OutputHuman("There were no policy tags found.\n")
		return nil
	}
	cli.OutputHuman(renderSimpleTable([]string{"Tag"}, policyTagsTable(policyTagsResponse.Data)))
	return nil
}

func disablePolicy(_ *cobra.Command, args []string) error {
	state := false
	if len(args) > 0 {
		policy := api.UpdatePolicy{PolicyID: args[0], Enabled: &state}
		_, err := cli.LwApi.V2.Policy.Update(policy)
		if err != nil {
			return err
		}
	}

	// if tag is provided disable all policies matching
	if policyCmdState.Tag != "" {
		return setPolicyStateByTag(policyCmdState.Tag, state)
	}
	return nil
}

func enablePolicy(_ *cobra.Command, args []string) error {
	state := true
	if len(args) > 0 {
		policy := api.UpdatePolicy{PolicyID: args[0], Enabled: &state}
		_, err := cli.LwApi.V2.Policy.Update(policy)
		if err != nil {
			return err
		}
	}

	// if tag is provided enable all policies matching
	if policyCmdState.Tag != "" {
		return setPolicyStateByTag(policyCmdState.Tag, state)
	}
	return nil
}

func setPolicyStateByTag(tag string, policyState bool) error {
	msg := "disable"
	if policyState {
		msg = "enable"
	}

	cli.StartProgress(" Retrieving policies...")
	policyTagsResponse, err := cli.LwApi.V2.Policy.List()
	cli.StopProgress()

	if err != nil {
		return errors.Wrap(err, "unable to list policies")
	}

	var (
		policiesUpdated  []string
		matchingPolicies []api.Policy
	)

	for _, p := range policyTagsResponse.Data {
		if p.HasTag(tag) && p.Enabled != policyState {
			matchingPolicies = append(matchingPolicies, p)
		}
	}

	if len(matchingPolicies) == 0 {
		cli.OutputHuman("No policies found with tag '%s'\n", tag)
		return nil
	}

	for i, p := range matchingPolicies {
		cli.StartProgress(fmt.Sprintf(" %sing policies %d/%d (%s)...", strings.TrimSuffix(msg, "e"), i+1, len(matchingPolicies), p.PolicyID))
		policy := api.UpdatePolicy{PolicyID: p.PolicyID, Enabled: &policyState}
		resp, err := cli.LwApi.V2.Policy.Update(policy)
		if err != nil {
			if len(policiesUpdated) > 0 {
				return errors.Wrapf(err, "failed to complete bulk %s. %d policies have been %sd: %s",
					msg, len(policiesUpdated), msg, strings.Join(policiesUpdated, ","))
			}
			return errors.Wrapf(err, "failed to %s any policies", msg)

		}
		policiesUpdated = append(policiesUpdated, resp.Data.PolicyID)
		cli.StopProgress()

	}
	cli.OutputHuman("%d policies tagged with %q have been %sd\n", len(policiesUpdated), tag, msg)
	return nil
}<|MERGE_RESOLUTION|>--- conflicted
+++ resolved
@@ -197,7 +197,6 @@
 	policyCmd.AddCommand(policyListTagsCmd)
 	policyCmd.AddCommand(policyShowCmd)
 
-<<<<<<< HEAD
 	// Lacework Content Library
 	if cli.IsLCLInstalled() {
 		policyCreateCmd.Flags().StringVarP(
@@ -211,11 +210,10 @@
 			"update policy from Lacework Content Library",
 		)
 	}
-=======
+
 	// experimental commands
 	policyCmd.AddCommand(policyDisableTagCmd)
 	policyCmd.AddCommand(policyEnableTagCmd)
->>>>>>> 683ceca0
 
 	// policy list specific flags
 	policyListCmd.Flags().StringVar(
