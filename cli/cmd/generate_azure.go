--- conflicted
+++ resolved
@@ -199,21 +199,12 @@
 				azure.WithEventHubPartitionCount(GenerateAzureCommandState.EventHubPartitionCount),
 			}
 
-<<<<<<< HEAD
-=======
-			// Always set the integration level to subscription
->>>>>>> a8c6a855
 			if GenerateAzureCommandState.Agentless {
 				mods = append(mods, azure.WithIntegrationLevel(GenerateAzureCommandState.IntegrationLevel))
 				mods = append(mods, azure.WithAgentlessSubscriptionIds(GenerateAzureCommandState.AgentlessSubscriptionIds))
 				mods = append(mods, azure.WithRegions(GenerateAzureCommandState.Regions))
-<<<<<<< HEAD
 				mods = append(mods, azure.WithCreateLogAnalyticsWorkspace(GenerateAzureCommandState.CreateLogAnalyticsWorkspace))
 				mods = append(mods, azure.WithGlobal(GenerateAzureCommandState.Global))
-=======
-				mods = append(mods, azure.WithCreateLogAnalyticsWorkspace(*GenerateAzureCommandState.CreateLogAnalyticsWorkspace))
-				mods = append(mods, azure.WithGlobal(*GenerateAzureCommandState.Global))
->>>>>>> a8c6a855
 			}
 
 			// Check if AD Creation is required, need to set values for current integration
@@ -426,13 +417,13 @@
 		"integration_level",
 		"",
 		"specify the agentless integration level (e.g., 'SUBSCRIPTION', 'TENANT')")
-	
+
 	generateAzureTfCommand.PersistentFlags().BoolVar(
 		&GenerateAzureCommandState.Global,
 		"global",
 		true,
 		"enable global agentless scanning")
-	
+
 	generateAzureTfCommand.PersistentFlags().BoolVar(
 		&GenerateAzureCommandState.CreateLogAnalyticsWorkspace,
 		"create_log_analytics_workspace",
@@ -981,15 +972,6 @@
 		},
 	}); err != nil {
 		return err
-<<<<<<< HEAD
-=======
-	}
-
-	// prompt for global setting
-	if config.Global == nil {
-		defaultGlobal := true
-		config.Global = &defaultGlobal
->>>>>>> a8c6a855
 	}
 
 	// prompt for global setting
@@ -1004,13 +986,6 @@
 	}
 
 	// prompt for log analytics workspace creation (default: false)
-<<<<<<< HEAD
-=======
-	if config.CreateLogAnalyticsWorkspace == nil {
-		defaultCreateLogAnalyticsWorkspace := false
-		config.CreateLogAnalyticsWorkspace = &defaultCreateLogAnalyticsWorkspace
-	}
->>>>>>> a8c6a855
 	if err := SurveyMultipleQuestionWithValidation([]SurveyQuestionWithValidationArgs{
 		{
 			Icon:     IconAzureAgentless,
@@ -1044,32 +1019,6 @@
 		config.Regions = regions
 	}
 
-<<<<<<< HEAD
-=======
-	// Ask for regions
-	var regionsInput string
-	if err := SurveyMultipleQuestionWithValidation([]SurveyQuestionWithValidationArgs{
-		{
-			Icon: IconAzureAgentless,
-			Prompt: &survey.Input{
-				Message: "Comma-separated list of regions for Agentless scanning (e.g., 'East US, West US')",
-				Default: "West US",
-			},
-			Response: &regionsInput,
-		},
-	}); err != nil {
-		return err
-	}
-	// parse regions from comma-separated string
-	if regionsInput != "" {
-		regions := strings.Split(regionsInput, ",")
-		for i, region := range regions {
-			regions[i] = strings.TrimSpace(region)
-		}
-		config.Regions = regions
-	}
-
->>>>>>> a8c6a855
 	// Only ask for subscription IDs if SUBSCRIPTION integration level is selected
 	if config.IntegrationLevel == "SUBSCRIPTION" {
 		var subscriptionIdsInput string
