//
// Author:: Salim Afiune Maya (<afiune@lacework.net>)
// Copyright:: Copyright 2022, Lacework Inc.
// License:: Apache License, Version 2.0
//
// Licensed under the Apache License, Version 2.0 (the "License");
// you may not use this file except in compliance with the License.
// You may obtain a copy of the License at
//
//     http://www.apache.org/licenses/LICENSE-2.0
//
// Unless required by applicable law or agreed to in writing, software
// distributed under the License is distributed on an "AS IS" BASIS,
// WITHOUT WARRANTIES OR CONDITIONS OF ANY KIND, either express or implied.
// See the License for the specific language governing permissions and
// limitations under the License.
//

package cmd

import (
	"fmt"
	"os"
	"time"

	"github.com/Masterminds/semver"
	"github.com/fatih/color"
	"github.com/olekukonko/tablewriter"
	"github.com/pkg/errors"
	"github.com/spf13/cobra"

	"github.com/lacework/go-sdk/lwcomponent"
)

const (
	componentTypeAnnotation string = "component"
	componentsCacheKey      string = "components"
)

var (
	// componentsCmd represents the components command
	componentsCmd = &cobra.Command{
		Use:     "component",
		Hidden:  true,
		Aliases: []string{"components"},
		Short:   "Manage components",
		Long:    `Manage components to extend your experience with the Lacework platform`,
	}

	// componentsListCmd represents the list sub-command inside the components command
	componentsListCmd = &cobra.Command{
		Use:     "list",
		Aliases: []string{"ls"},
		Short:   "List all components",
		Long:    `List all available components and their current state`,
		RunE:    runComponentsList,
	}

	// componentsShowCmd represents the show sub-command inside the components command
	componentsShowCmd = &cobra.Command{
		Use:   "show <component>",
		Short: "Show details about a component",
		Long:  "Show details about a component",
		Args:  cobra.ExactArgs(1),
		RunE:  runComponentsShow,
	}

	// componentsInstallCmd represents the install sub-command inside the components command
	componentsInstallCmd = &cobra.Command{
		Use:   "install <component>",
		Short: "Install a new component",
		Long:  `Install a new component`,
		Args:  cobra.ExactArgs(1),
		RunE:  runComponentsInstall,
	}

	// componentsUpdateCmd represents the update sub-command inside the components command
	componentsUpdateCmd = &cobra.Command{
		Use:   "update <component>",
		Short: "Update an existing component",
		Long:  `Update an existing component`,
		Args:  cobra.ExactArgs(1),
		RunE:  runComponentsUpdate,
	}

	// componentsUninstallCmd represents the uninstall sub-command inside the components command
	componentsUninstallCmd = &cobra.Command{
		Use:     "uninstall <component>",
		Aliases: []string{"delete", "remove", "rm"},
		Short:   "Uninstall an existing component",
		Long:    `Uninstall an existing component`,
		Args:    cobra.ExactArgs(1),
		RunE:    runComponentsDelete,
	}

	// componentsDevModeCmd represents the dev sub-command inside the components command
	componentsDevModeCmd = &cobra.Command{
		Use:    "dev <component>",
		Hidden: true,
		Short:  "Enter development mode of a new or existing component",
		Args:   cobra.ExactArgs(1),
		RunE:   runComponentsDevMode,
	}

	versionArg string
)

func init() {
	// add the components command
	rootCmd.AddCommand(componentsCmd)

	componentsInstallCmd.PersistentFlags().StringVar(&versionArg, "version", "",
		"require a specific version to be installed (default is latest)")
	componentsUpdateCmd.PersistentFlags().StringVar(&versionArg, "version", "",
		"update to a specific version (default is latest)")

	// add sub-commands to the components command
	componentsCmd.AddCommand(componentsListCmd)
	componentsCmd.AddCommand(componentsShowCmd)
	componentsCmd.AddCommand(componentsInstallCmd)
	componentsCmd.AddCommand(componentsUpdateCmd)
	componentsCmd.AddCommand(componentsUninstallCmd)
	componentsCmd.AddCommand(componentsDevModeCmd)

	// load components dynamically
	cli.PrototypeLoadComponents()

	// v1 components
	cli.LoadComponents()
}

// hasInstalledCommands is used inside the cobra template for generating the usage
// of commands, it returns true if there are installed commands via the CDK
func hasInstalledCommands() bool {
	return cli.installedCmd
}

// isComponent is used inside the cobra template for generating the usage of
// commands, it needs the annotations of the command and it will return true
// if the command was installed from the CDK
func isComponent(annotations map[string]string) bool {
	t, found := annotations["type"]
	if found && t == componentTypeAnnotation {
		return true
	}
	return false
}

// IsComponentInstalled returns true if component is
// valid and installed
func (c *cliState) IsComponentInstalled(name string) bool {
	var err error
	c.LwComponents, err = lwcomponent.LocalState()
	if err != nil || c.LwComponents == nil {
		return false
	}

	component, found := c.LwComponents.GetComponent(name)
	if found && component.IsInstalled() {
		return true
	}
	return false
}

// Load v1 components
func (c *cliState) LoadComponents() {
	components, err := lwcomponent.LoadLocalComponents()
	if err != nil {
		c.Log.Debugw("unable to load components", "error", err)
		return
	}

	for _, component := range components {
		exists := false

		for _, cmd := range rootCmd.Commands() {
			if cmd.Use == component.Name {
				exists = true
				break
			}
		}

		// Skip components that were added by the prototype code
		if exists {
			continue
		}

		version := component.InstalledVersion()

		if version != nil {
			componentCmd := &cobra.Command{
				Use:                   component.Name,
				Short:                 component.Description,
				Annotations:           map[string]string{"type": componentTypeAnnotation},
				Version:               version.String(),
				SilenceUsage:          true,
				DisableFlagParsing:    true,
				DisableFlagsInUseLine: true,
				RunE: func(cmd *cobra.Command, args []string) error {
					return v1ComponentCommand(c, cmd)
				},
			}

			rootCmd.AddCommand(componentCmd)
		}
	}
}

// Grpc server used for components to communicate back to the CLI
func startGrpcServer(c *cliState) {
	if err := c.Serve(); err != nil {
		c.Log.Errorw("couldn't serve gRPC server", "error", err)
	}
}

func v1ComponentCommand(c *cliState, cmd *cobra.Command) error {
	// Parse component -v/--version flag
	versionVal, _ := cmd.Flags().GetBool("version")
	if versionVal {
		cmd.Printf("%s version %s\n", cmd.Use, cmd.Version)
		return nil
	}

	go startGrpcServer(c)

	catalog, err := LoadCatalog()
	if err != nil {
		return errors.Wrap(err, "unable to load component Catalog")
	}

	component, err := catalog.GetComponent(cmd.Use)
	if err != nil {
		return err
	}

	if !component.Exec.Executable() {
		return errors.New("component is not executable")
	}

	c.Log.Debugw("running component", "component", cmd.Use,
		"args", c.componentParser.componentArgs,
		"cli_flags", c.componentParser.cliArgs)
<<<<<<< HEAD
=======

	// @jon-stewart: TODO: v1 dailyComponentUpdateAvailable
>>>>>>> e9693715

	envs := []string{
		fmt.Sprintf("LW_COMPONENT_NAME=%s", cmd.Use),
	}

	envs = append(envs, c.envs()...)

	err = component.Exec.ExecuteInline(c.componentParser.componentArgs, envs...)
	if err != nil {
		return err
	}

	shouldPrint, err := dailyComponentUpdateAvailable(component.Name)
	if err != nil {
		cli.Log.Debugw("unable to load components last check cache", "error", err)
	}
	if shouldPrint && component.ApiInfo != nil && component.InstalledVersion().LessThan(component.ApiInfo.Version) {
		format := "\n%s v%s available: to update, run `lacework component update %s`\n"
		cli.OutputHuman(format, cmd.Use, component.ApiInfo.Version, cmd.Use)
	}

	return nil
}

// LoadComponents reads the local components state and loads all installed components
// of type `CLI_COMMAND` dynamically into the root command of the CLI (`rootCmd`)
func (c *cliState) PrototypeLoadComponents() {
	c.Log.Debugw("loading local components")
	state, err := lwcomponent.LocalState()
	if err != nil || state == nil {
		c.Log.Debugw("unable to load components", "error", err)
		return
	}

	c.LwComponents = state

	// @dhazekamp how do we ensure component command names don't overlap with other commands?

	for _, component := range c.LwComponents.Components {
		if component.IsInstalled() && component.IsCommandType() {
			c.installedCmd = true

			ver, err := component.CurrentVersion()
			if err != nil {
				c.Log.Errorw("unable to load dynamic cli command",
					"component", component.Name, "error", err,
				)
				continue
			}

			c.Log.Debugw("loading dynamic cli command",
				"component", component.Name, "version", ver,
			)
			componentCmd :=
				&cobra.Command{
					Use:                   component.Name,
					Short:                 component.Description,
					Annotations:           map[string]string{"type": componentTypeAnnotation},
					Version:               ver.String(),
					SilenceUsage:          true,
					DisableFlagParsing:    true,
					DisableFlagsInUseLine: true,
					RunE: func(cmd *cobra.Command, args []string) error {
						// cobra will automatically add a -v/--version flag to
						// the command, but because for components we're not
						// parsing the args at the usual point in time, we have
						// to repeat the check for -v here
						versionVal, _ := cmd.Flags().GetBool("version")
						if versionVal {
							cmd.Printf("%s version %s\n", cmd.Use, cmd.Version)
							return nil
						}
						go func() {
							// Start the gRPC server for components to communicate back
							if err := c.Serve(); err != nil {
								c.Log.Errorw("couldn't serve gRPC server", "error", err)
							}
						}()

						c.Log.Debugw("running component", "component", cmd.Use,
							"args", c.componentParser.componentArgs,
							"cli_flags", c.componentParser.cliArgs)
						f, ok := c.LwComponents.GetComponent(cmd.Use)
						if ok {
							shouldPrint, compVerErr := dailyComponentUpdateAvailable(f.Name)
							if compVerErr != nil {
								// Log an error but do not fail
								cli.Log.Debugw("unable to run daily component version check", "error", err)
							}
							if shouldPrint && f.Status() == lwcomponent.UpdateAvailable {
								format := "%s v%s available: to update, run `lacework component update %s`\n"
								cli.OutputHuman(fmt.Sprintf(format, cmd.Use, f.LatestVersion.String(), cmd.Use))
							}
							envs := []string{
								fmt.Sprintf("LW_COMPONENT_NAME=%s", cmd.Use),
							}
							envs = append(envs, c.envs()...)
							return f.RunAndOutput(c.componentParser.componentArgs, envs...)
						}

						// We will land here only if we couldn't run the component, which is not
						// possible since we are adding the components dynamically, still if it
						// happens, let the user know that we would love to hear their feedback
						return errors.New("something went pretty wrong here, contact support@lacework.net")
					},
				}
			rootCmd.AddCommand(componentCmd)
		}
	}
}

func runComponentsList(_ *cobra.Command, _ []string) (err error) {
	if !lwcomponent.CatalogV1Enabled(cli.LwApi) {
		return prototypeRunComponentsList()
	}

	return listComponents()
}

func listComponents() error {
	catalog, err := LoadCatalog()
	if err != nil {
		return errors.Wrap(err, "unable to load component Catalog")
	}

	if cli.JSONOutput() {
		return cli.OutputJSON(catalog)
	}

	if catalog.ComponentCount() == 0 {
		msg := "There are no components available, " +
			"come back later or contact support. (version: %s)\n"
		cli.OutputHuman(fmt.Sprintf(msg, cli.LwComponents.Version))

		return nil
	}

	printComponents(catalog.PrintComponents())

	return nil
}

func printComponent(data []string) {
	printComponents([][]string{data})
}

func printComponents(data [][]string) {
	cli.OutputHuman(
		renderCustomTable(
			[]string{"Status", "Name", "Version", "Description"},
			data,
			tableFunc(func(t *tablewriter.Table) {
				t.SetBorder(false)
				t.SetColumnSeparator(" ")
				t.SetAutoWrapText(false)
				t.SetAlignment(tablewriter.ALIGN_LEFT)
			}),
		),
	)
}

func runComponentsInstall(cmd *cobra.Command, args []string) (err error) {
	if !lwcomponent.CatalogV1Enabled(cli.LwApi) {
		return prototypeRunComponentsInstall(cmd, args)
	}

	return installComponent(cmd, args)
}

func installComponent(cmd *cobra.Command, args []string) (err error) {
	var (
		componentName    string                 = args[0]
		downloadComplete                        = make(chan int8)
		params           map[string]interface{} = make(map[string]interface{})
		start            time.Time
	)

	cli.Event.Component = componentName
	cli.Event.Feature = "install_component"
	defer cli.SendHoneyvent()

	catalog, err := LoadCatalog()
	if err != nil {
		err = errors.Wrap(err, "unable to load component Catalog")
		return
	}

	component, err := catalog.GetComponent(componentName)
	if err != nil {
		return
	}

	cli.OutputChecklist(successIcon, fmt.Sprintf("Component %s found\n", component.Name))

	cli.StartProgress(fmt.Sprintf("Staging component %s...", componentName))

	start = time.Now()

	progressClosure := func(path string, sizeB int64) {
		downloadProgress(downloadComplete, path, sizeB)
	}

	stageClose, err := catalog.Stage(component, versionArg, progressClosure)
	if err != nil {
		return
	}
	defer stageClose()

	downloadComplete <- 0

	params["stage_duration_ms"] = time.Since(start).Milliseconds()
	cli.Event.FeatureData = params

	cli.StopProgress()
	if err != nil {
		return
	}
	cli.OutputChecklist(successIcon, "Component %s staged\n", color.HiYellowString(componentName))

	cli.StartProgress("Verifing component signature...")

	err = catalog.Verify(component)

	cli.StopProgress()
	if err != nil {
		err = errors.Wrap(err, "verification of component signature failed")
		return
	}
	cli.OutputChecklist(successIcon, "Component signature verified\n")

	cli.StartProgress("Installing component...")

	err = catalog.Install(component)

	cli.StopProgress()
	if err != nil {
		err = errors.Wrap(err, "Install of component failed")
		return
	}
	cli.OutputChecklist(successIcon, "Component version %s installed\n", component.InstalledVersion())

	cli.StartProgress("Configuring component...")

	stdout, stderr, errCmd := component.Exec.Execute([]string{"cdk-init"}, cli.envs()...)
	if errCmd != nil {
		if errCmd != lwcomponent.ErrNonExecutable {
			cli.Log.Warnw("component life cycle",
				"error", errCmd.Error(), "stdout", stdout, "stderr", stderr)
		}
	} else {
		cli.Log.Infow("component life cycle", "stdout", stdout, "stderr", stderr)
	}
	cli.StopProgress()

	cli.OutputChecklist(successIcon, "Component configured\n")
	cli.OutputHuman("\nInstallation completed.\n")

	if component.InstallMessage != "" {
		cli.OutputHuman(fmt.Sprintf("\n%s\n", component.InstallMessage))
	}

	return
}

func runComponentsShow(_ *cobra.Command, args []string) (err error) {
	if !lwcomponent.CatalogV1Enabled(cli.LwApi) {
		return prototypeRunComponentsShow(args)
	}

	return showComponent(args)
}

func showComponent(args []string) error {
	var (
		componentName string = args[0]
	)

	catalog, err := LoadCatalog()
	if err != nil {
		return errors.Wrap(err, "unable to load component Catalog")
	}

	component, err := catalog.GetComponent(componentName)
	if err != nil {
		return err
	}

	if cli.JSONOutput() {
		return cli.OutputJSON(component)
	}

	printComponent(component.PrintSummary())

	allVersions, err := catalog.ListComponentVersions(component)
	if err != nil {
		return err
	}

	printAvailableVersions(component.InstalledVersion(), allVersions)

	return nil
}

func printAvailableVersions(installedVersion *semver.Version, availableVersions []*semver.Version) {
	cli.OutputHuman("\n")

	result := "The following versions of this component are available to install:"
	foundInstalled := false

	for _, version := range availableVersions {
		result += "\n"
		result += " - " + version.String()
		if installedVersion != nil && version.Equal(installedVersion) {
			result += " (installed)"
			foundInstalled = true
		}
	}

	if installedVersion != nil && !foundInstalled {
		result += fmt.Sprintf(
			"\n\nThe currently installed version %s is no longer available to install.",
			installedVersion.String(),
		)
	}

	cli.OutputHuman(result)
	cli.OutputHuman("\n")
}

func runComponentsUpdate(_ *cobra.Command, args []string) (err error) {
	if !lwcomponent.CatalogV1Enabled(cli.LwApi) {
		return prototypeRunComponentsUpdate(args)
	}

	return updateComponent(args)
}

func updateComponent(args []string) (err error) {
	var (
		componentName    string                 = args[0]
		downloadComplete                        = make(chan int8)
		params           map[string]interface{} = make(map[string]interface{})
		start            time.Time
		targetVersion    *semver.Version
	)

	catalog, err := LoadCatalog()
	if err != nil {
		return errors.Wrap(err, "unable to load component Catalog")
	}

	component, err := catalog.GetComponent(componentName)
	if err != nil {
		return err
	}

	cli.OutputChecklist(successIcon, fmt.Sprintf("Component %s found\n", component.Name))

	installedVersion := component.InstalledVersion()
	if installedVersion == nil {
		return errors.Errorf("component %s not installed", color.HiYellowString(componentName))
	}

	latestVersion := component.LatestVersion()
	if latestVersion == nil {
		return errors.Errorf("component %s not available in API", color.HiYellowString(componentName))
	}

	if versionArg == "" {
		targetVersion = latestVersion
	} else {
		targetVersion, err = semver.NewVersion(versionArg)
		if err != nil {
			return errors.Errorf("invalid semantic version %s", versionArg)
		}
	}

	if installedVersion.Equal(targetVersion) {
		return errors.Errorf("You are already running version %s of this component",
			color.HiYellowString(installedVersion.String()))
	}

	cli.StartProgress(fmt.Sprintf("Staging component %s...", color.HiYellowString(componentName)))

	start = time.Now()

	progressClosure := func(path string, sizeB int64) {
		downloadProgress(downloadComplete, path, sizeB)
	}

	stageClose, err := catalog.Stage(component, versionArg, progressClosure)
	if err != nil {
		return
	}
	defer stageClose()

	downloadComplete <- 0

	params["stage_duration_ms"] = time.Since(start).Milliseconds()
	cli.Event.FeatureData = params

	cli.StopProgress()
	if err != nil {
		return
	}
	cli.OutputChecklist(successIcon, "Component %s staged\n", color.HiYellowString(componentName))

	cli.StartProgress("Verifing component signature...")

	err = catalog.Verify(component)

	cli.StopProgress()
	if err != nil {
		err = errors.Wrap(err, "verification of component signature failed")
		return
	}
	cli.OutputChecklist(successIcon, "Component signature verified\n")

	cli.StartProgress(fmt.Sprintf("Updating component %s to version %s...", component.Name, targetVersion.String()))

	err = catalog.Install(component)

	cli.StopProgress()
	if err != nil {
		err = errors.Wrap(err, "Update of component failed")
		return
	}

	cli.OutputChecklist(successIcon, "Component %s updated to %s\n",
		color.HiYellowString(component.Name),
		color.HiCyanString(targetVersion.String()))

	cli.StartProgress("Configuring component...")

	stdout, stderr, errCmd := component.Exec.Execute([]string{"cdk-reconfigure"}, cli.envs()...)
	if errCmd != nil {
		if errCmd != lwcomponent.ErrNonExecutable {
			cli.Log.Warnw("component life cycle",
				"error", errCmd.Error(), "stdout", stdout, "stderr", stderr)
		}
	} else {
		cli.Log.Infow("component life cycle", "stdout", stdout, "stderr", stderr)
	}
	cli.StopProgress()

	cli.OutputChecklist(successIcon, "Component reconfigured\n")

	if component.UpdateMessage != "" {
		cli.OutputHuman(fmt.Sprintf("\n%s\n", component.UpdateMessage))
	}

	return
}

func runComponentsDelete(_ *cobra.Command, args []string) (err error) {
	if !lwcomponent.CatalogV1Enabled(cli.LwApi) {
		return prototypeRunComponentsDelete(args)
	}

	return deleteComponent(args)
}

func deleteComponent(args []string) (err error) {
	var (
		componentName string = args[0]
	)

	catalog, err := LoadCatalog()
	if err != nil {
		return errors.Wrap(err, "unable to load component Catalog")
	}

	component, err := catalog.GetComponent(componentName)
	if err != nil {
		return err
	}

	cli.OutputChecklist(successIcon, fmt.Sprintf("Component %s found\n", component.Name))

	cli.StartProgress("Cleaning component data...")

	stdout, stderr, errCmd := component.Exec.Execute([]string{"cdk-cleanup"}, cli.envs()...)
	if errCmd != nil {
		if errCmd != lwcomponent.ErrNonExecutable {
			cli.Log.Warnw("component life cycle",
				"error", errCmd.Error(), "stdout", stdout, "stderr", stderr)
		}
	} else {
		cli.Log.Infow("component life cycle", "stdout", stdout, "stderr", stderr)
	}
	cli.StopProgress()

	cli.OutputChecklist(successIcon, "Component data removed\n")

	cli.StartProgress("Deleting component...")
	defer cli.StopProgress()

	err = catalog.Delete(component)
	if err != nil {
		return
	}

	cli.StopProgress()

	cli.OutputChecklist(successIcon, "Component %s deleted\n", color.HiYellowString(component.Name))

	msg := fmt.Sprintf(`\n- We will do better next time.\n\nDo you want to provide feedback?\nReach out to us at %s\n`,
		color.HiCyanString("support@lacework.net"))

	cli.OutputHuman(msg)

	return
}

func prototypeRunComponentsList() (err error) {
	cli.StartProgress("Loading components state...")
	cli.LwComponents, err = lwcomponent.LoadState(cli.LwApi)
	cli.StopProgress()
	if err != nil {
		err = errors.Wrap(err, "unable to list components")
		return
	}

	if cli.JSONOutput() {
		return cli.OutputJSON(cli.LwComponents)
	}

	if len(cli.LwComponents.Components) == 0 {
		msg := "There are no components available, " +
			"come back later or contact support. (version: %s)\n"
		cli.OutputHuman(fmt.Sprintf(msg, cli.LwComponents.Version))
		return
	}

	cli.OutputHuman(
		renderCustomTable(
			[]string{"Status", "Name", "Version", "Description"},
			componentsToTable(),
			tableFunc(func(t *tablewriter.Table) {
				t.SetBorder(false)
				t.SetColumnSeparator(" ")
				t.SetAutoWrapText(false)
				t.SetAlignment(tablewriter.ALIGN_LEFT)
			}),
		),
	)

	cli.OutputHuman("\nComponents version: %s\n", cli.LwComponents.Version)
	return
}

func prototypeRunComponentsShow(args []string) (err error) {
	cli.StartProgress("Loading components state...")
	cli.LwComponents, err = lwcomponent.LoadState(cli.LwApi)
	cli.StopProgress()
	if err != nil {
		err = errors.Wrap(err, "unable to load state of components")
		return
	}
	component, found := cli.LwComponents.GetComponent(args[0])
	if !found {
		return errors.New("component not found")
	}
	if cli.JSONOutput() {
		return cli.OutputJSON(component)
	}

	var colorize *color.Color
	switch component.Status() {
	case lwcomponent.NotInstalled:
		colorize = color.New(color.FgWhite, color.Bold)
	case lwcomponent.Installed:
		colorize = color.New(color.FgGreen, color.Bold)
	case lwcomponent.UpdateAvailable:
		colorize = color.New(color.FgYellow, color.Bold)
	}

	cli.OutputHuman(
		renderCustomTable(
			[]string{"Name", "Status", "Description"},
			[][]string{{
				component.Name,
				colorize.Sprintf(component.Status().String()),
				component.Description,
			}},
			tableFunc(func(t *tablewriter.Table) {
				t.SetBorder(false)
				t.SetColumnSeparator(" ")
				t.SetAutoWrapText(false)
				t.SetAlignment(tablewriter.ALIGN_LEFT)
			}),
		),
	)
	var currentVersion *semver.Version = nil
	if component.Status() == lwcomponent.Installed || component.Status() == lwcomponent.UpdateAvailable {
		installed, err := component.CurrentVersion()
		if err != nil {
			return err
		}
		currentVersion = installed
	}
	cli.OutputHuman("\n")
	cli.OutputHuman(component.ListVersions(currentVersion))
	cli.OutputHuman("\n")
	return
}

func componentsToTable() [][]string {
	out := [][]string{}
	for _, cdata := range cli.LwComponents.Components {
		var colorize *color.Color
		switch cdata.Status() {
		case lwcomponent.NotInstalled:
			colorize = color.New(color.FgWhite, color.Bold)
		case lwcomponent.Installed:
			colorize = color.New(color.FgGreen, color.Bold)
		case lwcomponent.UpdateAvailable:
			colorize = color.New(color.FgYellow, color.Bold)
		}

		// by default, we display the latest version
		version := cdata.LatestVersion.String()

		// but if the component is installed,
		// we display the current version instead
		if currentVersion, err := cdata.CurrentVersion(); err == nil {
			version = currentVersion.String()
		}

		out = append(out, []string{
			colorize.Sprintf(cdata.Status().String()),
			cdata.Name,
			version,
			cdata.Description,
		})
	}
	return out
}

func prototypeRunComponentsInstall(cmd *cobra.Command, args []string) (err error) {
	var (
		componentName    string                 = args[0]
		downloadComplete                        = make(chan int8)
		version          string                 = versionArg
		params           map[string]interface{} = make(map[string]interface{})
		start            time.Time
	)

	cli.Event.Component = componentName
	cli.Event.Feature = "install_component"
	defer cli.SendHoneyvent()

	cli.StartProgress("Loading components state...")
	// @afiune maybe move the state to the cache and fetch if it if has expired
	cli.LwComponents, err = lwcomponent.LoadState(cli.LwApi)
	cli.StopProgress()
	if err != nil {
		err = errors.Wrap(err, "unable to load components")
		return
	}

	component, found := cli.LwComponents.GetComponent(componentName)
	if !found {
		err = errors.New(fmt.Sprintf("component %s not found. Try running 'lacework component list'", componentName))
		return
	}

	cli.OutputChecklist(successIcon, fmt.Sprintf("Component %s found\n", componentName))

	if version == "" {
		version = component.LatestVersion.String()
	}

	start = time.Now()

	progressClosure := func(path string, sizeB int64) {
		downloadProgress(downloadComplete, path, sizeB)
	}

	cli.StartProgress(fmt.Sprintf("Installing component %s...", component.Name))
	err = cli.LwComponents.Install(component, version, progressClosure)
	cli.StopProgress()
	if err != nil {
		err = errors.Wrap(err, "unable to install component")
		return
	}

	downloadComplete <- 0

	cli.OutputChecklist(successIcon, "Component %s installed\n", color.HiYellowString(component.Name))

	params["install_duration_ms"] = time.Since(start).Milliseconds()

	start = time.Now()

	cli.StartProgress("Verifing component signature...")
	err = cli.LwComponents.Verify(component, version)
	cli.StopProgress()
	if err != nil {
		err = errors.Wrap(err, "verification of component signature failed")
		return
	}
	cli.OutputChecklist(successIcon, "Component signature verified\n")

	params["verify_duration_ms"] = time.Since(start).Milliseconds()

	start = time.Now()

	cli.StartProgress(fmt.Sprintf("Configuring component %s...", component.Name))
	// component life cycle: initialize
	stdout, stderr, errCmd := component.RunAndReturn([]string{"cdk-init"}, nil, cli.envs()...)
	if errCmd != nil {
		cli.Log.Warnw("component life cycle",
			"error", errCmd.Error(), "stdout", stdout, "stderr", stderr)
	} else {
		cli.Log.Infow("component life cycle", "stdout", stdout, "stderr", stderr)
	}
	cli.StopProgress()

	cli.OutputChecklist(successIcon, "Component configured\n")
	cli.OutputHuman("\nInstallation completed.\n")

	params["configure_duration_ms"] = time.Since(start).Milliseconds()

	cli.Event.FeatureData = params

	if component.Breadcrumbs.InstallationMessage != "" {
		cli.OutputHuman("\n")
		cli.OutputHuman(component.Breadcrumbs.InstallationMessage)
		cli.OutputHuman("\n")
	}
	return
}

func prototypeRunComponentsUpdate(args []string) (err error) {
	cli.StartProgress("Loading components state...")
	// @afiune maybe move the state to the cache and fetch if it if has expired
	cli.LwComponents, err = lwcomponent.LoadState(cli.LwApi)
	cli.StopProgress()
	if err != nil {
		err = errors.Wrap(err, "unable to load components")
		return
	}

	component_name := args[0]

	component, found := cli.LwComponents.GetComponent(args[0])
	if !found {
		err = errors.New(fmt.Sprintf("component %s not found. Try running 'lacework component list'", component_name))
		return
	}
	// @afiune end boilerplate load components

	cli.OutputChecklist(successIcon, fmt.Sprintf("Component %s found\n", component_name))

	updateTo := component.LatestVersion
	if versionArg != "" {
		parsedVersion, err := semver.NewVersion(versionArg)
		if err != nil {
			err = errors.Wrap(err, "invalid version specified")
			return err
		}
		updateTo = *parsedVersion
	}

	currentVersion, err := component.CurrentVersion()
	if err != nil {
		return err
	}

	if currentVersion.Equal(&updateTo) {
		cli.OutputHuman("You are already running version %s of this component", currentVersion.String())
		return nil
	}

	downloadComplete := make(chan int8)

	progressClosure := func(path string, sizeB int64) {
		downloadProgress(downloadComplete, path, sizeB)
	}

	cli.StartProgress(fmt.Sprintf("Updating component %s to version %s...", component.Name, &updateTo))
	err = cli.LwComponents.Install(component, updateTo.String(), progressClosure)
	cli.StopProgress()
	if err != nil {
		err = errors.Wrap(err, "unable to update component")
		return
	}

	downloadComplete <- 0

	cli.OutputChecklist(successIcon, "Component %s updated to %s\n",
		color.HiYellowString(component.Name),
		color.HiCyanString(fmt.Sprintf("v%s", updateTo.String())))

	cli.StartProgress("Verifing component signature...")
	err = cli.LwComponents.Verify(component, updateTo.String())
	cli.StopProgress()
	if err != nil {
		err = errors.Wrap(err, "verification of component signature failed")
		return
	}
	cli.OutputChecklist(successIcon, "Component signature verified\n")

	cli.StartProgress(fmt.Sprintf("Reconfiguring %s component...", component.Name))
	// component life cycle: reconfigure
	stdout, stderr, errCmd := component.RunAndReturn(
		[]string{"cdk-reconfigure", currentVersion.String(), updateTo.String()},
		nil, cli.envs()...)
	if errCmd != nil {
		cli.Log.Warnw("component life cycle",
			"error", errCmd.Error(), "stdout", stdout, "stderr", stderr)
	} else {
		cli.Log.Infow("component life cycle", "stdout", stdout, "stderr", stderr)
	}
	cli.StopProgress()

	cli.OutputChecklist(successIcon, "Component reconfigured\n")
	cli.OutputHuman("\n")
	cli.OutputHuman(component.MakeUpdateMessage(*currentVersion, updateTo))
	cli.OutputHuman("\n")
	return
}

func prototypeRunComponentsDelete(args []string) (err error) {
	cli.StartProgress("Loading components state...")
	// @afiune maybe move the state to the cache and fetch if it if has expired
	// @afiune DO WE NEED THIS? It should already be loaded
	cli.LwComponents, err = lwcomponent.LocalState()
	cli.StopProgress()
	if err != nil {
		err = errors.Wrap(err, "unable to load components")
		return
	}

	component, found := cli.LwComponents.GetComponent(args[0])
	if !found {
		err = errors.New("component not found. Try running 'lacework component list'")
		return
	}

	if component.UnderDevelopment() {
		cli.OutputHuman("Component '%s' in under development. Bypassing checks.\n\n",
			color.HiYellowString(component.Name))
	} else if !component.IsInstalled() {
		err = errors.Errorf(
			"component not installed. Try running 'lacework component install %s'",
			args[0],
		)
		return
	}

	cli.StartProgress("Cleaning component data...")
	// component life cycle: cleanup
	stdout, stderr, errCmd := component.RunAndReturn([]string{"cdk-cleanup"}, nil, cli.envs()...)
	if errCmd != nil {
		cli.Log.Warnw("component life cycle",
			"error", errCmd.Error(), "stdout", stdout, "stderr", stderr)
	} else {
		cli.Log.Infow("component life cycle", "stdout", stdout, "stderr", stderr)
	}
	cli.StopProgress()

	cli.OutputChecklist(successIcon, "Component data removed\n")

	cli.StartProgress("Deleting component...")
	defer cli.StopProgress()

	cPath, err := component.RootPath()
	if err != nil {
		err = errors.Wrap(err, "unable to delete component")
		return
	}

	err = os.RemoveAll(cPath)
	if err != nil {
		err = errors.Wrap(err, "unable to delete component")
		return
	}

	cli.StopProgress()

	cli.OutputChecklist(successIcon, "Component %s deleted\n", color.HiYellowString(component.Name))
	cli.OutputHuman("\n- We will do better next time.\n")
	cli.OutputHuman("\nDo you want to provide feedback?\n")
	cli.OutputHuman("Reach out to us at %s\n", color.HiCyanString("support@lacework.net"))
	return
}

func downloadProgress(complete chan int8, path string, sizeB int64) {
	file, err := os.Open(path)
	if err != nil {
		cli.Log.Errorf("Failed to open component file: %s", err.Error())
		return
	}
	defer file.Close()

	var (
		previous      float64 = 0
		stop          bool    = false
		spinnerSuffix string  = ""
	)

	if !cli.nonInteractive {
		spinnerSuffix = cli.spinner.Suffix
	}

	for !stop {
		select {
		case <-complete:
			stop = true
		default:
			info, err := file.Stat()
			if err != nil {
				cli.Log.Errorf("Failed to stat component file: %s", err.Error())
				return
			}

			size := info.Size()
			if size == 0 {
				size = 1
			}

			if sizeB == 0 {
				mb := float64(size) / (1 << 20)

				if mb > previous {
					if !cli.nonInteractive {
						cli.spinner.Suffix = fmt.Sprintf("%s Downloaded: %.0fmb", spinnerSuffix, mb)
					} else {
						cli.OutputHuman("..Downloaded: %.0fmb\n", mb)
					}

					previous = mb
				}
			} else {
				percent := float64(size) / float64(sizeB) * 100

				if percent > previous {
					if !cli.nonInteractive {
						cli.spinner.Suffix = fmt.Sprintf("%s Downloaded: %.0f%s", spinnerSuffix, percent, "%")
					} else {
						cli.OutputHuman("..Downloaded: %.0f%s\n", percent, "%")
					}

					previous = percent
				}
			}
		}

		time.Sleep(time.Second)
	}
}

func LoadCatalog() (*lwcomponent.Catalog, error) {
	cli.StartProgress("Loading component catalog...")
	defer cli.StopProgress()

<<<<<<< HEAD
	var componentsApiInfo map[string]lwcomponent.ApiInfo
=======
	var componentsApiInfo map[string]*lwcomponent.ApiInfo
>>>>>>> e9693715

	// try to load components Catalog from cache
	if !cli.noCache {
		expired := cli.ReadCachedAsset(componentsCacheKey, &componentsApiInfo)
		if !expired {
			cli.Log.Infow("loaded components from cache", "components", componentsApiInfo)
			return lwcomponent.NewCachedCatalog(cli.LwApi, lwcomponent.NewStageTarGz, componentsApiInfo)
		}
	}

	// load components Catalog from API
	catalog, err := lwcomponent.NewCatalog(cli.LwApi, lwcomponent.NewStageTarGz, true)
	if err != nil {
		return nil, err
	}

<<<<<<< HEAD
	componentsApiInfo = make(map[string]lwcomponent.ApiInfo, len(catalog.Components))

	for _, c := range catalog.Components {
		if c.ApiInfo != nil {
			componentsApiInfo[c.Name] = *c.ApiInfo
=======
	componentsApiInfo = make(map[string]*lwcomponent.ApiInfo, len(catalog.Components))

	for _, c := range catalog.Components {
		if c.ApiInfo != nil {
			componentsApiInfo[c.Name] = c.ApiInfo
>>>>>>> e9693715
		}
	}

	cli.WriteAssetToCache(componentsCacheKey, time.Now().Add(time.Hour*12), componentsApiInfo)

	return catalog, nil
}<|MERGE_RESOLUTION|>--- conflicted
+++ resolved
@@ -240,11 +240,6 @@
 	c.Log.Debugw("running component", "component", cmd.Use,
 		"args", c.componentParser.componentArgs,
 		"cli_flags", c.componentParser.cliArgs)
-<<<<<<< HEAD
-=======
-
-	// @jon-stewart: TODO: v1 dailyComponentUpdateAvailable
->>>>>>> e9693715
 
 	envs := []string{
 		fmt.Sprintf("LW_COMPONENT_NAME=%s", cmd.Use),
@@ -1203,11 +1198,7 @@
 	cli.StartProgress("Loading component catalog...")
 	defer cli.StopProgress()
 
-<<<<<<< HEAD
-	var componentsApiInfo map[string]lwcomponent.ApiInfo
-=======
 	var componentsApiInfo map[string]*lwcomponent.ApiInfo
->>>>>>> e9693715
 
 	// try to load components Catalog from cache
 	if !cli.noCache {
@@ -1224,19 +1215,11 @@
 		return nil, err
 	}
 
-<<<<<<< HEAD
-	componentsApiInfo = make(map[string]lwcomponent.ApiInfo, len(catalog.Components))
-
-	for _, c := range catalog.Components {
-		if c.ApiInfo != nil {
-			componentsApiInfo[c.Name] = *c.ApiInfo
-=======
 	componentsApiInfo = make(map[string]*lwcomponent.ApiInfo, len(catalog.Components))
 
 	for _, c := range catalog.Components {
 		if c.ApiInfo != nil {
 			componentsApiInfo[c.Name] = c.ApiInfo
->>>>>>> e9693715
 		}
 	}
 
