//
// Author:: Salim Afiune Maya (<afiune@lacework.net>)
// Copyright:: Copyright 2020, Lacework Inc.
// License:: Apache License, Version 2.0
//
// Licensed under the Apache License, Version 2.0 (the "License");
// you may not use this file except in compliance with the License.
// You may obtain a copy of the License at
//
//     http://www.apache.org/licenses/LICENSE-2.0
//
// Unless required by applicable law or agreed to in writing, software
// distributed under the License is distributed on an "AS IS" BASIS,
// WITHOUT WARRANTIES OR CONDITIONS OF ANY KIND, either express or implied.
// See the License for the specific language governing permissions and
// limitations under the License.
//

package cmd_test

import (
	"embed"
	"fmt"
	"os"
	"path"
	"runtime"
	"testing"

	"github.com/pkg/errors"
	"github.com/stretchr/testify/assert"

	"github.com/lacework/go-sdk/cli/cmd"
	"github.com/lacework/go-sdk/lwcomponent"
)

var (
	mockLCLComponent lwcomponent.Component = lwcomponent.Component{
		Name:        "lacework-content-library",
		Description: "Lacework Content Library",
		Version:     "0.1.0",
		// @dhazekamp this only works for darwin-amd64 because we don't have per-package sigs
		CLICommand:  false,
		CommandName: "",
		Binary:      true,
		Library:     false,
		Standalone:  false,
		Artifacts: []lwcomponent.Artifact{
			lwcomponent.Artifact{
				OS:        "darwin",
				ARCH:      "amd64",
				Signature: "f35b88ae47f9778061543a33ad6799a0d16adf9af02f7527bdf053d81f9a0607",
			},
			lwcomponent.Artifact{
				OS:        "darwin",
				ARCH:      "arm64",
				Signature: "1033f26e03deed726311383ea175ad51632af516def4968b4b7fc39ec9a7d815",
			},
			lwcomponent.Artifact{
				OS:        "linux",
				ARCH:      "amd64",
				Signature: "5d75c71af8068832cf079ba697df54f2bd1bfdaea20bbe8c022d71ba6e420e10",
			},
			lwcomponent.Artifact{
				OS:        "linux",
				ARCH:      "arm64",
				Signature: "854a5e4ed7dd5f4d7c019a849e28da5e7ad944785fbeb37f525f295cb169d971",
			},
		},
	}
	mockLWComponentState lwcomponent.State = lwcomponent.State{
		Components: []lwcomponent.Component{
			mockLCLComponent,
		},
	}
	nonZeroLCLComponent lwcomponent.Component = lwcomponent.Component{
		Name:        "lacework-content-library",
		Description: "Lacework Content Library",
		Version:     "0.1.0",
		CLICommand:  false,
		CommandName: "",
		Binary:      true,
		Library:     false,
		Standalone:  false,
		Artifacts: []lwcomponent.Artifact{
			lwcomponent.Artifact{
				OS:        "darwin",
				ARCH:      "amd64",
				Signature: "99032d1fb22b1ea6119f5f728cadae6feddfa62a45a66d52f77558cffd80b7f2",
			},
			lwcomponent.Artifact{
				OS:        "darwin",
				ARCH:      "arm64",
				Signature: "99032d1fb22b1ea6119f5f728cadae6feddfa62a45a66d52f77558cffd80b7f2",
			},
			lwcomponent.Artifact{
				OS:        "linux",
				ARCH:      "amd64",
				Signature: "99032d1fb22b1ea6119f5f728cadae6feddfa62a45a66d52f77558cffd80b7f2",
			},
			lwcomponent.Artifact{
				OS:        "linux",
				ARCH:      "arm64",
				Signature: "99032d1fb22b1ea6119f5f728cadae6feddfa62a45a66d52f77558cffd80b7f2",
			},
		},
	}
	nonZeroLWComponentState lwcomponent.State = lwcomponent.State{
		Components: []lwcomponent.Component{
			nonZeroLCLComponent,
		},
	}
	noParseLCLComponent lwcomponent.Component = lwcomponent.Component{
		Name:        "lacework-content-library",
		Description: "Lacework Content Library",
		Version:     "0.1.0",
		CLICommand:  false,
		CommandName: "",
		Binary:      true,
		Library:     false,
		Standalone:  false,
		Artifacts: []lwcomponent.Artifact{
			lwcomponent.Artifact{
				OS:        "darwin",
				ARCH:      "amd64",
				Signature: "0df2d5957dd7583361dcc3a888b2ad9e3fa29a413bbf711a572f65348227d898",
			},
			lwcomponent.Artifact{
				OS:        "darwin",
				ARCH:      "arm64",
				Signature: "0df2d5957dd7583361dcc3a888b2ad9e3fa29a413bbf711a572f65348227d898",
			},
			lwcomponent.Artifact{
				OS:        "linux",
				ARCH:      "amd64",
				Signature: "0df2d5957dd7583361dcc3a888b2ad9e3fa29a413bbf711a572f65348227d898",
			},
			lwcomponent.Artifact{
				OS:        "linux",
				ARCH:      "arm64",
				Signature: "0df2d5957dd7583361dcc3a888b2ad9e3fa29a413bbf711a572f65348227d898",
			},
		},
	}
	noParseLWComponentState lwcomponent.State = lwcomponent.State{
		Components: []lwcomponent.Component{
			noParseLCLComponent,
		},
	}
	//go:embed test_resources/lacework-content-library/*
	mockLCLBinaries embed.FS

	malformedLCL cmd.LaceworkContentLibrary = cmd.LaceworkContentLibrary{
		Queries: map[string]cmd.LCLQuery{
			"my_query": cmd.LCLQuery{References: []cmd.LCLReference{
				cmd.LCLReference{},
			}},
		},
		Policies: map[string]cmd.LCLPolicy{
			"my_policy": cmd.LCLPolicy{References: []cmd.LCLReference{
				cmd.LCLReference{},
				cmd.LCLReference{},
			}},
		},
	}
)

type mockLCLPlacementType int64

const (
	mockLCLNoop mockLCLPlacementType = iota
	mockLCLReplaced
	mockLCLPlaced
)

func getMockLCLBinaryName() string {
	osName, arch := runtime.GOOS, runtime.GOARCH
	ext := ""
	if osName == "windows" {
		ext = ".exe"
	}
	return fmt.Sprintf("%s-%s-%s%s", mockLCLComponent.Name, osName, arch, ext)
}

func ensureMockLCL(b string) (mockLCLPlacementType, error) {
	placementType := mockLCLNoop

	cmpntPath, _ := mockLCLComponent.Path()
	if cmpntPath == "" {
		return placementType, errors.New("unable to ensure mock LCL component")
	}

	if mockLCLComponent.Status() == lwcomponent.Installed {
		os.Rename(cmpntPath, cmpntPath+".bak")
		placementType = mockLCLReplaced
	} else {
		placementType = mockLCLPlaced
		dir, _ := path.Split(cmpntPath)
		os.MkdirAll(dir, os.ModePerm)
	}

	cmpntBinaryPath := fmt.Sprintf("test_resources/lacework-content-library/%s", b)
	cmpntBytes, err := mockLCLBinaries.ReadFile(cmpntBinaryPath)
	if err != nil {
		return placementType, err
	}

	return placementType, os.WriteFile(cmpntPath, cmpntBytes, 0777)
}

func removeMockLCL(ept mockLCLPlacementType) {
	if ept == mockLCLNoop {
		return
	}

	cmpntPath, _ := mockLCLComponent.Path()
	if ept == mockLCLReplaced {
		os.Rename(cmpntPath+".bak", cmpntPath)
		return
	}
	os.Remove(cmpntPath)
}

func TestLoadLCLNotFound(t *testing.T) {
	state := *new(lwcomponent.State)

	// IsLCLInstalled
	assert.Equal(t, false, cmd.IsLCLInstalled(state))

	_, err := cmd.LoadLCL(state)
	if err == nil {
		assert.NotNil(t, err)
	} else {
		assert.Equal(
			t,
			"unable to load Lacework Content Library: Lacework Content Library is not installed",
			err.Error(),
		)
	}
}

func TestLoadLCLNonZero(t *testing.T) {
	ept, err := ensureMockLCL("lacework-content-library-nonzero.sh")
	defer removeMockLCL(ept)
	if err != nil {
		assert.FailNow(t, err.Error())
	}

	_, err = cmd.LoadLCL(nonZeroLWComponentState)
	if err == nil {
		assert.NotNil(t, err)
	} else {
		assert.Equal(
			t,
			"unable to load Lacework Content Library: unable to run component: exit status 1",
			err.Error(),
		)
	}
}

func TestLoadLCLNoParse(t *testing.T) {
	ept, err := ensureMockLCL("lacework-content-library-noparse.sh")
	defer removeMockLCL(ept)
	if err != nil {
		assert.FailNow(t, err.Error())
	}

	_, err = cmd.LoadLCL(noParseLWComponentState)
	if err == nil {
		assert.NotNil(t, err)
	} else {
		assert.Equal(
			t,
			"unable to load Lacework Content Library: invalid character 'H' looking for beginning of value",
			err.Error(),
		)
	}
}

func TestLoadLCLOK(t *testing.T) {
	ept, err := ensureMockLCL(getMockLCLBinaryName())
	defer removeMockLCL(ept)
	if err != nil {
		assert.FailNow(t, err.Error())
	}

	// IsLCLInstalled
	assert.Equal(t, true, cmd.IsLCLInstalled(mockLWComponentState))

	lcl, err := cmd.LoadLCL(mockLWComponentState)
	assert.Nil(t, err)
	_, ok := lcl.Queries["LW_Custom_Host_Activity_PotentialReverseShell"]
	assert.True(t, ok)
	_, ok = lcl.Policies["lwcustom-27"]
	assert.True(t, ok)
}

func TestListQueries(t *testing.T) {
	ept, err := ensureMockLCL(getMockLCLBinaryName())
	defer removeMockLCL(ept)
	if err != nil {
		assert.FailNow(t, err.Error())
	}

	lcl, err := cmd.LoadLCL(mockLWComponentState)
	assert.Nil(t, err)
	assert.Equal(t, len(lcl.Queries), len(lcl.ListQueries().Data))
}

func TestGetNewQueryNoID(t *testing.T) {
	lcl := cmd.LaceworkContentLibrary{}
	_, actualError := lcl.GetQuery("")
	assert.Equal(t, "query ID must be provided", actualError.Error())
}

func TestGetNewQueryMalformed(t *testing.T) {
<<<<<<< HEAD
	_, actualError := malformedLCL.GetNewQuery("my_query")
=======
	malformedLCL := cmd.LaceworkContentLibrary{
		Queries: map[string]cmd.LCLQuery{
			"my_query": cmd.LCLQuery{References: []cmd.LCLReference{
				cmd.LCLReference{},
			}},
		},
	}

	_, actualError := malformedLCL.GetQuery("my_query")
>>>>>>> af67f0cb
	assert.Equal(t, "query exists but is malformed", actualError.Error())
}

func TestGetNewQueryOK(t *testing.T) {
	queryID := "LW_Custom_AWS_CTA_AuroraPasswordChange"
	ept, err := ensureMockLCL(getMockLCLBinaryName())
	defer removeMockLCL(ept)
	if err != nil {
		assert.FailNow(t, err.Error())
	}

	lcl, err := cmd.LoadLCL(mockLWComponentState)
	if err != nil {
		assert.FailNow(t, err.Error())
	}

	actualQuery, actualError := lcl.GetQuery(queryID)
	assert.Nil(t, actualError)
<<<<<<< HEAD
	assert.Equal(t, queryID, actualNewQuery.QueryID)
}

func TestListPolicies(t *testing.T) {
	ept, err := ensureMockLCL(getMockLCLBinaryName())
	defer removeMockLCL(ept)
	if err != nil {
		assert.FailNow(t, err.Error())
	}

	lcl, err := cmd.LoadLCL(mockLWComponentState)
	if err != nil {
		assert.FailNow(t, err.Error())
	}

	policiesResponse, err := lcl.ListPolicies()
	assert.Nil(t, err)
	assert.Equal(t, len(lcl.Policies), len(policiesResponse.Data))
}

func TestGetPolicyNoID(t *testing.T) {
	lcl := cmd.LaceworkContentLibrary{}
	_, actualError := lcl.GetPolicy("")
	assert.Equal(t, "policy ID must be provided", actualError.Error())
}

func TestGetPolicyMalformed(t *testing.T) {
	_, actualError := malformedLCL.GetPolicy("my_policy")
	assert.Equal(t, "policy exists but is malformed", actualError.Error())
}

func TestGetPolicyOK(t *testing.T) {
	policyID := "lwcustom-28"
	ept, err := ensureMockLCL(getMockLCLBinaryName())
	defer removeMockLCL(ept)
	if err != nil {
		assert.FailNow(t, err.Error())
	}

	lcl, err := cmd.LoadLCL(mockLWComponentState)
	if err != nil {
		assert.FailNow(t, err.Error())
	}

	actualString, actualError := lcl.GetPolicy(policyID)
	assert.Nil(t, actualError)
	assert.Contains(t, actualString, fmt.Sprintf("$account-%s", policyID))
=======
	assert.Contains(t, actualQuery, queryID)
>>>>>>> af67f0cb
}<|MERGE_RESOLUTION|>--- conflicted
+++ resolved
@@ -306,16 +306,13 @@
 	assert.Equal(t, len(lcl.Queries), len(lcl.ListQueries().Data))
 }
 
-func TestGetNewQueryNoID(t *testing.T) {
+func TestGetQueryNoID(t *testing.T) {
 	lcl := cmd.LaceworkContentLibrary{}
 	_, actualError := lcl.GetQuery("")
 	assert.Equal(t, "query ID must be provided", actualError.Error())
 }
 
-func TestGetNewQueryMalformed(t *testing.T) {
-<<<<<<< HEAD
-	_, actualError := malformedLCL.GetNewQuery("my_query")
-=======
+func TestGetQueryMalformed(t *testing.T) {
 	malformedLCL := cmd.LaceworkContentLibrary{
 		Queries: map[string]cmd.LCLQuery{
 			"my_query": cmd.LCLQuery{References: []cmd.LCLReference{
@@ -325,11 +322,10 @@
 	}
 
 	_, actualError := malformedLCL.GetQuery("my_query")
->>>>>>> af67f0cb
 	assert.Equal(t, "query exists but is malformed", actualError.Error())
 }
 
-func TestGetNewQueryOK(t *testing.T) {
+func TestGetQueryOK(t *testing.T) {
 	queryID := "LW_Custom_AWS_CTA_AuroraPasswordChange"
 	ept, err := ensureMockLCL(getMockLCLBinaryName())
 	defer removeMockLCL(ept)
@@ -344,8 +340,7 @@
 
 	actualQuery, actualError := lcl.GetQuery(queryID)
 	assert.Nil(t, actualError)
-<<<<<<< HEAD
-	assert.Equal(t, queryID, actualNewQuery.QueryID)
+	assert.Contains(t, actualQuery, queryID)
 }
 
 func TestListPolicies(t *testing.T) {
@@ -392,7 +387,4 @@
 	actualString, actualError := lcl.GetPolicy(policyID)
 	assert.Nil(t, actualError)
 	assert.Contains(t, actualString, fmt.Sprintf("$account-%s", policyID))
-=======
-	assert.Contains(t, actualQuery, queryID)
->>>>>>> af67f0cb
 }