module github.com/lacework/go-sdk

go 1.18

require (
	aead.dev/minisign v0.2.0
	cloud.google.com/go/compute v1.12.1
	cloud.google.com/go/compute/metadata v0.2.1
	cloud.google.com/go/oslogin v1.9.0
	cloud.google.com/go/resourcemanager v1.4.0
	github.com/AlecAivazis/survey/v2 v2.3.2
	github.com/BurntSushi/toml v1.2.0
	github.com/Masterminds/semver v1.5.0
	github.com/Netflix/go-expect v0.0.0-20200312175327-da48e75238e2
	github.com/abiosoft/colima v0.4.6
	github.com/aws/aws-sdk-go v1.44.114
	github.com/aws/aws-sdk-go-v2 v1.17.3
	github.com/aws/aws-sdk-go-v2/config v1.18.8
	github.com/aws/aws-sdk-go-v2/service/ec2 v1.77.0
	github.com/aws/aws-sdk-go-v2/service/ec2instanceconnect v1.14.11
	github.com/briandowns/spinner v1.17.0
	github.com/fatih/color v1.13.0
	github.com/fatih/structs v1.1.0
	github.com/gammazero/workerpool v1.1.3
	github.com/hashicorp/go-version v1.6.0
	github.com/hashicorp/hc-install v0.4.0
	github.com/hashicorp/hcl/v2 v2.15.0
	github.com/hashicorp/terraform-exec v0.17.3
	github.com/hashicorp/terraform-json v0.14.0
	github.com/hinshun/vt10x v0.0.0-20180809195222-d55458df857c
	github.com/hokaccha/go-prettyjson v0.0.0-20190818114111-108c894c2c0e
	github.com/honeycombio/libhoney-go v1.18.0
	github.com/imdario/mergo v0.3.13
	github.com/kyokomi/emoji/v2 v2.2.10
	github.com/mitchellh/go-homedir v1.1.0
	github.com/mitchellh/mapstructure v1.5.0
	github.com/olekukonko/tablewriter v0.0.5
	github.com/peterbourgon/diskv/v3 v3.0.1
	github.com/pkg/errors v0.9.1
	github.com/spf13/cobra v1.4.0
	github.com/spf13/pflag v1.0.5
	github.com/spf13/viper v1.13.0
	github.com/stretchr/testify v1.8.1
	github.com/zclconf/go-cty v1.12.1
	go.uber.org/zap v1.24.0
	golang.org/x/crypto v0.3.0
	golang.org/x/net v0.2.0 // indirect
	golang.org/x/text v0.4.0
	google.golang.org/grpc v1.51.0
	google.golang.org/protobuf v1.28.1
	gopkg.in/yaml.v2 v2.4.0
	gopkg.in/yaml.v3 v3.0.1
)

require (
	github.com/go-git/go-git/v5 v5.5.2
	github.com/mattn/go-isatty v0.0.14
	github.com/spf13/cast v1.5.0
	golang.org/x/exp v0.0.0-20221208152030-732eee02a75a
	google.golang.org/api v0.103.0
	google.golang.org/genproto v0.0.0-20221201164419-0e50fba7f41c
)

require (
	cloud.google.com/go v0.105.0 // indirect
<<<<<<< HEAD
	cloud.google.com/go/longrunning v0.1.1 // indirect
	github.com/Microsoft/go-winio v0.5.2 // indirect
	github.com/ProtonMail/go-crypto v0.0.0-20221026131551-cf6655e29de4 // indirect
	github.com/acomagu/bufpipe v1.0.3 // indirect
=======
	cloud.google.com/go/longrunning v0.3.0 // indirect
>>>>>>> 5105e0bb
	github.com/agext/levenshtein v1.2.1 // indirect
	github.com/apparentlymart/go-textseg/v13 v13.0.0 // indirect
	github.com/aws/aws-sdk-go-v2/credentials v1.13.8 // indirect
	github.com/aws/aws-sdk-go-v2/feature/ec2/imds v1.12.21 // indirect
	github.com/aws/aws-sdk-go-v2/internal/configsources v1.1.27 // indirect
	github.com/aws/aws-sdk-go-v2/internal/endpoints/v2 v2.4.21 // indirect
	github.com/aws/aws-sdk-go-v2/internal/ini v1.3.28 // indirect
	github.com/aws/aws-sdk-go-v2/service/internal/presigned-url v1.9.21 // indirect
	github.com/aws/aws-sdk-go-v2/service/sso v1.12.0 // indirect
	github.com/aws/aws-sdk-go-v2/service/ssooidc v1.14.0 // indirect
	github.com/aws/aws-sdk-go-v2/service/sts v1.18.0 // indirect
	github.com/aws/smithy-go v1.13.5 // indirect
	github.com/cloudflare/circl v1.1.0 // indirect
	github.com/cpuguy83/go-md2man/v2 v2.0.1 // indirect
	github.com/davecgh/go-spew v1.1.1 // indirect
	github.com/emirpasic/gods v1.18.1 // indirect
	github.com/facebookgo/clock v0.0.0-20150410010913-600d898af40a // indirect
	github.com/facebookgo/limitgroup v0.0.0-20150612190941-6abd8d71ec01 // indirect
	github.com/facebookgo/muster v0.0.0-20150708232844-fd3d7953fd52 // indirect
	github.com/fsnotify/fsnotify v1.5.4 // indirect
	github.com/gammazero/deque v0.2.0 // indirect
	github.com/go-git/gcfg v1.5.0 // indirect
	github.com/go-git/go-billy/v5 v5.4.0 // indirect
	github.com/golang/groupcache v0.0.0-20210331224755-41bb18bfe9da // indirect
	github.com/golang/protobuf v1.5.2 // indirect
	github.com/google/btree v1.0.1 // indirect
	github.com/google/go-cmp v0.5.9 // indirect
	github.com/googleapis/enterprise-certificate-proxy v0.2.0 // indirect
	github.com/googleapis/gax-go/v2 v2.7.0 // indirect
	github.com/hashicorp/go-cleanhttp v0.5.2 // indirect
	github.com/hashicorp/hcl v1.0.0 // indirect
	github.com/inconshreveable/mousetrap v1.0.0 // indirect
	github.com/jbenet/go-context v0.0.0-20150711004518-d14ea06fba99 // indirect
	github.com/jmespath/go-jmespath v0.4.0 // indirect
	github.com/kballard/go-shellquote v0.0.0-20180428030007-95032a82bc51 // indirect
	github.com/kevinburke/ssh_config v1.2.0 // indirect
	github.com/klauspost/compress v1.15.9 // indirect
	github.com/kr/pty v1.1.8 // indirect
	github.com/magiconair/properties v1.8.6 // indirect
	github.com/mattn/go-colorable v0.1.12 // indirect
	github.com/mattn/go-runewidth v0.0.9 // indirect
	github.com/mgutz/ansi v0.0.0-20170206155736-9520e82c474b // indirect
	github.com/mitchellh/go-wordwrap v0.0.0-20150314170334-ad45545899c7 // indirect
	github.com/pelletier/go-toml v1.9.5 // indirect
	github.com/pelletier/go-toml/v2 v2.0.5 // indirect
	github.com/pjbgf/sha1cd v0.2.3 // indirect
	github.com/pmezard/go-difflib v1.0.0 // indirect
	github.com/russross/blackfriday/v2 v2.1.0 // indirect
	github.com/sergi/go-diff v1.2.0 // indirect
	github.com/skeema/knownhosts v1.1.0 // indirect
	github.com/spf13/afero v1.8.2 // indirect
	github.com/spf13/jwalterweatherman v1.1.0 // indirect
	github.com/subosito/gotenv v1.4.1 // indirect
	github.com/vmihailenco/msgpack/v5 v5.3.5 // indirect
	github.com/vmihailenco/tagparser/v2 v2.0.0 // indirect
<<<<<<< HEAD
	github.com/xanzy/ssh-agent v0.3.3 // indirect
	go.opencensus.io v0.23.0 // indirect
=======
	go.opencensus.io v0.24.0 // indirect
>>>>>>> 5105e0bb
	go.uber.org/atomic v1.7.0 // indirect
	go.uber.org/multierr v1.6.0 // indirect
	golang.org/x/oauth2 v0.0.0-20221014153046-6fdb5e3db783 // indirect
	golang.org/x/sys v0.3.0 // indirect
	golang.org/x/term v0.2.0 // indirect
	google.golang.org/appengine v1.6.7 // indirect
	gopkg.in/alexcesaro/statsd.v2 v2.0.0 // indirect
	gopkg.in/ini.v1 v1.67.0 // indirect
	gopkg.in/warnings.v0 v0.1.2 // indirect
)

replace github.com/kr/pty => github.com/creack/pty v1.1.7<|MERGE_RESOLUTION|>--- conflicted
+++ resolved
@@ -63,14 +63,10 @@
 
 require (
 	cloud.google.com/go v0.105.0 // indirect
-<<<<<<< HEAD
-	cloud.google.com/go/longrunning v0.1.1 // indirect
+	cloud.google.com/go/longrunning v0.3.0 // indirect
 	github.com/Microsoft/go-winio v0.5.2 // indirect
 	github.com/ProtonMail/go-crypto v0.0.0-20221026131551-cf6655e29de4 // indirect
 	github.com/acomagu/bufpipe v1.0.3 // indirect
-=======
-	cloud.google.com/go/longrunning v0.3.0 // indirect
->>>>>>> 5105e0bb
 	github.com/agext/levenshtein v1.2.1 // indirect
 	github.com/apparentlymart/go-textseg/v13 v13.0.0 // indirect
 	github.com/aws/aws-sdk-go-v2/credentials v1.13.8 // indirect
@@ -126,12 +122,8 @@
 	github.com/subosito/gotenv v1.4.1 // indirect
 	github.com/vmihailenco/msgpack/v5 v5.3.5 // indirect
 	github.com/vmihailenco/tagparser/v2 v2.0.0 // indirect
-<<<<<<< HEAD
 	github.com/xanzy/ssh-agent v0.3.3 // indirect
-	go.opencensus.io v0.23.0 // indirect
-=======
 	go.opencensus.io v0.24.0 // indirect
->>>>>>> 5105e0bb
 	go.uber.org/atomic v1.7.0 // indirect
 	go.uber.org/multierr v1.6.0 // indirect
 	golang.org/x/oauth2 v0.0.0-20221014153046-6fdb5e3db783 // indirect
