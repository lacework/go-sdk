//
// Author:: Nicholas Schmeller (<nick.schmeller@lacework.net>)
// Copyright:: Copyright 2022, Lacework Inc.
// License:: Apache License, Version 2.0
//
// Licensed under the Apache License, Version 2.0 (the "License");
// you may not use this file except in compliance with the License.
// You may obtain a copy of the License at
//
//     http://www.apache.org/licenses/LICENSE-2.0
//
// Unless required by applicable law or agreed to in writing, software
// distributed under the License is distributed on an "AS IS" BASIS,
// WITHOUT WARRANTIES OR CONDITIONS OF ANY KIND, either express or implied.
// See the License for the specific language governing permissions and
// limitations under the License.
//

package lwrunner

import (
	"context"
	"fmt"
	"os"
	"strings"

	"github.com/aws/aws-sdk-go-v2/aws"
	"github.com/aws/aws-sdk-go-v2/config"
	"github.com/aws/aws-sdk-go-v2/service/ec2"
	"github.com/aws/aws-sdk-go-v2/service/ec2instanceconnect"
	"golang.org/x/crypto/ssh"
)

type AWSRunner struct {
	Runner           Runner
	Region           string
	AvailabilityZone string
	InstanceID       string
}

func NewAWSRunner(amiImageId, host, region, availabilityZone, instanceID string, callback ssh.HostKeyCallback) (*AWSRunner, error) {
	// Look up the AMI name of the runner
	cfg, err := config.LoadDefaultConfig(context.Background())
	if err != nil {
		return nil, err
	}
	cfg.Region = region
	svc := ec2.NewFromConfig(cfg)
	input := ec2.DescribeImagesInput{
		ImageIds: []string{
			amiImageId,
		},
	}
	result, err := svc.DescribeImages(context.Background(), &input)
	if err != nil {
		return nil, err
	}
	if len(result.Images) != 1 {
		return nil, fmt.Errorf("expected to find only one AMI")
	}

	// Heuristically assign SSH username based on AMI name
	var user string
	imageName := *result.Images[0].Name
	if os.Getenv("LW_SSH_USER") != "" {
		user = os.Getenv("LW_SSH_USER")
	} else if strings.Contains(imageName, "ubuntu") {
		user = "ubuntu"
<<<<<<< HEAD
	} else if strings.Contains(*result.Images[0].Name, "amazon_linux") ||
		strings.Contains(*result.Images[0].Name, "amzn2-ami") {
=======
	} else if strings.Contains(imageName, "amazon_linux") {
		user = "ec2-user"
	} else if strings.Contains(imageName, "amzn2-ami") {
>>>>>>> 73381132
		user = "ec2-user"
	} else if os.Getenv("LW_SSH_USER") != "" {
		user = os.Getenv("LW_SSH_USER")
	} else {
<<<<<<< HEAD
		return nil, fmt.Errorf("expected either Ubuntu or Amazon Linux 2 AMI, got AMI %s", *result.Images[0].Name)
=======
		return nil, fmt.Errorf("expected either Ubuntu or Amazon Linux 2 AMI, got AMI %s", imageName)
>>>>>>> 73381132
	}

	defaultCallback, err := DefaultKnownHosts()
	if err == nil && callback == nil {
		callback = defaultCallback
	}

	runner := New(user, host, callback)

	return &AWSRunner{
		*runner,
		region,
		availabilityZone,
		instanceID,
	}, nil
}

func (run AWSRunner) SendAndUseIdentityFile() error {
	pubBytes, privBytes, err := GetKeyBytes()
	if err != nil {
		return err
	}

	err = run.SendPublicKey(pubBytes)
	if err != nil {
		return err
	}

	signer, err := ssh.ParsePrivateKey(privBytes)
	if err != nil {
		return err
	}
	run.Runner.Auth = []ssh.AuthMethod{ssh.PublicKeys(signer)}

	return nil
}

// Helper function to send a public key to a test instance. Uses
// EC2InstanceConnect. The AWS account used to run the tests must
// have EC2InstanceConnect permissions attached to its IAM role.
// First checks to make sure the instance is still running.
func (run AWSRunner) SendPublicKey(pubBytes []byte) error {
	// Send public key
	cfg, err := config.LoadDefaultConfig(context.Background())
	if err != nil {
		return err
	}
	cfg.Region = run.Region
	svc := ec2instanceconnect.NewFromConfig(cfg)

	input := &ec2instanceconnect.SendSSHPublicKeyInput{
		AvailabilityZone: &run.AvailabilityZone,
		InstanceId:       &run.InstanceID,
		InstanceOSUser:   aws.String(run.Runner.User),
		SSHPublicKey:     aws.String(string(pubBytes)),
	}

	_, err = svc.SendSSHPublicKey(context.Background(), input)
	if err != nil {
		return err
	}

	return nil
}<|MERGE_RESOLUTION|>--- conflicted
+++ resolved
@@ -66,23 +66,13 @@
 		user = os.Getenv("LW_SSH_USER")
 	} else if strings.Contains(imageName, "ubuntu") {
 		user = "ubuntu"
-<<<<<<< HEAD
 	} else if strings.Contains(*result.Images[0].Name, "amazon_linux") ||
 		strings.Contains(*result.Images[0].Name, "amzn2-ami") {
-=======
-	} else if strings.Contains(imageName, "amazon_linux") {
-		user = "ec2-user"
-	} else if strings.Contains(imageName, "amzn2-ami") {
->>>>>>> 73381132
 		user = "ec2-user"
 	} else if os.Getenv("LW_SSH_USER") != "" {
 		user = os.Getenv("LW_SSH_USER")
 	} else {
-<<<<<<< HEAD
-		return nil, fmt.Errorf("expected either Ubuntu or Amazon Linux 2 AMI, got AMI %s", *result.Images[0].Name)
-=======
 		return nil, fmt.Errorf("expected either Ubuntu or Amazon Linux 2 AMI, got AMI %s", imageName)
->>>>>>> 73381132
 	}
 
 	defaultCallback, err := DefaultKnownHosts()
