//go:build query

// Author:: Salim Afiune Maya (<afiune@lacework.net>)
// Copyright:: Copyright 2020, Lacework Inc.
// License:: Apache License, Version 2.0
//
// Licensed under the Apache License, Version 2.0 (the "License");
// you may not use this file except in compliance with the License.
// You may obtain a copy of the License at
//
//     http://www.apache.org/licenses/LICENSE-2.0
//
// Unless required by applicable law or agreed to in writing, software
// distributed under the License is distributed on an "AS IS" BASIS,
// WITHOUT WARRANTIES OR CONDITIONS OF ANY KIND, either express or implied.
// See the License for the specific language governing permissions and
// limitations under the License.
//

package integration

import (
	"fmt"
	"os"
	"testing"

	"github.com/stretchr/testify/assert"
)

func TestQueryUpdateEditor(t *testing.T) {
	out, err, exitcode := LaceworkCLIWithTOMLConfig("query", "update")
	assert.Contains(t, out.String(), "Type a query to update")
	assert.Contains(t, out.String(), "[Enter to launch editor]")
	assert.Contains(t, err.String(), "ERROR unable to update query:")
	assert.Equal(t, 1, exitcode, "EXITCODE is not the expected one")
}

func TestQueryUpdateFile(t *testing.T) {
	// get temp file
	file, err := createTemporaryFile(
		"TestQueryUpdateFile",
		fmt.Sprintf(queryJSONTemplate, queryID, queryUpdateText),
	)
	if err != nil {
		t.FailNow()
	}
	defer os.Remove(file.Name())

	// setup
	LaceworkCLIWithTOMLConfig("query", "create", "-u", queryURL)
	// teardown
	defer LaceworkCLIWithTOMLConfig("query", "delete", queryID)

	// update
	out, stderr, exitcode := LaceworkCLIWithTOMLConfig("query", "update", "-f", file.Name())
	assert.Contains(t, out.String(), fmt.Sprintf("The query %s was updated.", queryID))
	assert.Empty(t, stderr.String(), "STDERR should be empty")
	assert.Equal(t, 0, exitcode, "EXITCODE is not the expected one")

	out, stderr, exitcode = LaceworkCLIWithTOMLConfig("query", "show", queryID)
	assert.Contains(t, out.String(), "INSERT_TIME")
	assert.Empty(t, stderr.String(), "STDERR should be empty")
	assert.Equal(t, 0, exitcode, "EXITCODE is not the expected one")
}

func TestQueryUpdateURL(t *testing.T) {
	// get temp file
	file, err := createTemporaryFile(
		"TestQueryUpdateFile",
		fmt.Sprintf(queryJSONTemplate, queryID, queryUpdateText),
	)
	if err != nil {
		t.FailNow()
	}
	defer os.Remove(file.Name())

	// setup
	LaceworkCLIWithTOMLConfig("query", "create", "-u", queryURL)
	// teardown
	defer LaceworkCLIWithTOMLConfig("query", "delete", queryID)

	// update
	out, stderr, exitcode := LaceworkCLIWithTOMLConfig("query", "update", "-f", file.Name())
	assert.Contains(t, out.String(), fmt.Sprintf("The query %s was updated.", queryID))
	assert.Empty(t, stderr.String(), "STDERR should be empty")
	assert.Equal(t, 0, exitcode, "EXITCODE is not the expected one")

	out, stderr, exitcode = LaceworkCLIWithTOMLConfig("query", "show", queryID)
	assert.Contains(t, out.String(), "INSERT_TIME")
	assert.Empty(t, stderr.String(), "STDERR should be empty")
	assert.Equal(t, 0, exitcode, "EXITCODE is not the expected one")
}

func TestQueryUpdateFromIDNotFound(t *testing.T) {
	out, stderr, exitcode := LaceworkCLIWithTOMLConfig("query", "update", "ID_NOT_FOUND", "--noninteractive")

	assert.Empty(t, out.String(), "STDOUT should be empty") // added --noninteractive to avoid polluting STDOUT
	assert.Contains(t, stderr.String(), "unable to load query from your account")
	assert.Contains(t, stderr.String(), "/api/v2/Queries/ID_NOT_FOUND")
	assert.Contains(t, stderr.String(), "Query id ID_NOT_FOUND not found")
	assert.Equal(t, 1, exitcode, "EXITCODE is not the expected one")
<<<<<<< HEAD
}

func TestQueryUpdateFromIDEditor(t *testing.T) {
	// get temp file
	file, err := createTemporaryFile(
		"TestQueryUpdateFromIDEditor",
		fmt.Sprintf(queryJSONTemplate, queryID, queryUpdateText),
	)
	if err != nil {
		t.FailNow()
	}
	defer os.Remove(file.Name())

	dir := createTOMLConfigFromCIvars()
	defer os.RemoveAll(dir)

	// setup
	LaceworkCLIWithHome(dir, "query", "create", "-u", queryURL)
	// teardown
	defer LaceworkCLIWithHome(dir, "query", "delete", queryID)

	_ = runFakeTerminalTestFromDir(t, dir,
		func(c *expect.Console) {
			expectString(t, c, "Update query")
			c.SendLine("")
			time.Sleep(time.Millisecond)
			// Move to line number 4 and add comment "--- Updated from CLI Editor"
			c.Send("4Go--- Updated from CLI Editor\x1b")
			c.SendLine(":wq!") // save and close
			time.Sleep(time.Millisecond)
			expectString(t, c,
				fmt.Sprintf("The query %s was updated.", queryID))
		},
		"query", "update", queryID,
	)

	t.Run("verify query editions", func(t *testing.T) {
		stdout, stderr, exitcode := LaceworkCLIWithHome(dir, "query", "show", queryID)
		assert.Empty(t,
			stderr.String(),
			"STDERR should be empty")
		assert.Contains(t,
			stdout.String(),
			"--- Updated from CLI Editor",
			"the query was not editted correctly")
		assert.Equal(t, 0, exitcode,
			"EXITCODE is not the expected one")
	})
=======
>>>>>>> 424c939f
}<|MERGE_RESOLUTION|>--- conflicted
+++ resolved
@@ -99,55 +99,4 @@
 	assert.Contains(t, stderr.String(), "/api/v2/Queries/ID_NOT_FOUND")
 	assert.Contains(t, stderr.String(), "Query id ID_NOT_FOUND not found")
 	assert.Equal(t, 1, exitcode, "EXITCODE is not the expected one")
-<<<<<<< HEAD
-}
-
-func TestQueryUpdateFromIDEditor(t *testing.T) {
-	// get temp file
-	file, err := createTemporaryFile(
-		"TestQueryUpdateFromIDEditor",
-		fmt.Sprintf(queryJSONTemplate, queryID, queryUpdateText),
-	)
-	if err != nil {
-		t.FailNow()
-	}
-	defer os.Remove(file.Name())
-
-	dir := createTOMLConfigFromCIvars()
-	defer os.RemoveAll(dir)
-
-	// setup
-	LaceworkCLIWithHome(dir, "query", "create", "-u", queryURL)
-	// teardown
-	defer LaceworkCLIWithHome(dir, "query", "delete", queryID)
-
-	_ = runFakeTerminalTestFromDir(t, dir,
-		func(c *expect.Console) {
-			expectString(t, c, "Update query")
-			c.SendLine("")
-			time.Sleep(time.Millisecond)
-			// Move to line number 4 and add comment "--- Updated from CLI Editor"
-			c.Send("4Go--- Updated from CLI Editor\x1b")
-			c.SendLine(":wq!") // save and close
-			time.Sleep(time.Millisecond)
-			expectString(t, c,
-				fmt.Sprintf("The query %s was updated.", queryID))
-		},
-		"query", "update", queryID,
-	)
-
-	t.Run("verify query editions", func(t *testing.T) {
-		stdout, stderr, exitcode := LaceworkCLIWithHome(dir, "query", "show", queryID)
-		assert.Empty(t,
-			stderr.String(),
-			"STDERR should be empty")
-		assert.Contains(t,
-			stdout.String(),
-			"--- Updated from CLI Editor",
-			"the query was not editted correctly")
-		assert.Equal(t, 0, exitcode,
-			"EXITCODE is not the expected one")
-	})
-=======
->>>>>>> 424c939f
 }