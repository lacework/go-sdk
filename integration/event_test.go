//
// Author:: Salim Afiune Maya (<afiune@lacework.net>)
// Copyright:: Copyright 2020, Lacework Inc.
// License:: Apache License, Version 2.0
//
// Licensed under the Apache License, Version 2.0 (the "License");
// you may not use this file except in compliance with the License.
// You may obtain a copy of the License at
//
//     http://www.apache.org/licenses/LICENSE-2.0
//
// Unless required by applicable law or agreed to in writing, software
// distributed under the License is distributed on an "AS IS" BASIS,
// WITHOUT WARRANTIES OR CONDITIONS OF ANY KIND, either express or implied.
// See the License for the specific language governing permissions and
// limitations under the License.
//

package integration

import (
	"strings"
	"testing"
	"time"

	"github.com/stretchr/testify/assert"
)

func TestEventCommandAliases(t *testing.T) {
	// lacework event
	out, err, exitcode := LaceworkCLI("help", "event")
	assert.Contains(t, out.String(), "lacework event [command]")
	assert.Empty(t, err.String(), "STDERR should be empty")
	assert.Equal(t, 0, exitcode, "EXITCODE is not the expected one")

	// lacework events
	out, err, exitcode = LaceworkCLI("help", "events")
	assert.Contains(t, out.String(), "lacework event [command]")
	assert.Empty(t, err.String(), "STDERR should be empty")
	assert.Equal(t, 0, exitcode, "EXITCODE is not the expected one")
}

func TestEventCommandList(t *testing.T) {
	out, err, exitcode := LaceworkCLIWithTOMLConfig("event", "list")
	assert.Contains(t, out.String(), "EVENT ID",
		"STDOUT table headers changed, please check")
	assert.Contains(t, out.String(), "TYPE",
		"STDOUT table headers changed, please check")
	assert.Contains(t, out.String(), "SEVERITY",
		"STDOUT table headers changed, please check")
	assert.Contains(t, out.String(), "START TIME",
		"STDOUT table headers changed, please check")
	assert.Contains(t, out.String(), "END TIME",
		"STDOUT table headers changed, please check")
	assert.Empty(t,
		err.String(),
		"STDERR should be empty")
	assert.Equal(t, 0, exitcode,
		"EXITCODE is not the expected one")
}

func TestEventCommandList4Days(t *testing.T) {
	// @afiune could we find a way to generate a consistent event? but if we do
	// wouldn't the ML learn it and then become a known behavior? uhmmm
	// for now we will just check that we have the headers :wink:
	out, err, exitcode := LaceworkCLIWithTOMLConfig("event", "list", "--days", "4")
	assert.Empty(t,
		err.String(),
		"STDERR should be empty")
	assert.Equal(t, 0, exitcode,
		"EXITCODE is not the expected one")

	// only verify the table headers if there are events
	if !strings.Contains(out.String(), "There are no events in your account in the specified time range.") {
		assert.Contains(t, out.String(), "EVENT ID",
			"STDOUT table headers changed, please check")
		assert.Contains(t, out.String(), "TYPE",
			"STDOUT table headers changed, please check")
		assert.Contains(t, out.String(), "SEVERITY",
			"STDOUT table headers changed, please check")
		assert.Contains(t, out.String(), "START TIME",
			"STDOUT table headers changed, please check")
		assert.Contains(t, out.String(), "END TIME",
			"STDOUT table headers changed, please check")
	}
}

func TestEventCommandListSeverityError(t *testing.T) {
	out, err, exitcode := LaceworkCLIWithTOMLConfig("event", "list", "--severity", "foo")
	assert.Contains(t, err.String(), "ERROR the severity foo is not valid, use one of critical, high, medium, low, info",
		"STDERR the message to the user has changed, update please")
	assert.Empty(t,
		out.String(),
		"STDOUT should be empty")
	assert.Equal(t, 1, exitcode,
		"EXITCODE is not the expected one")
}

func TestEventCommandListTimeRange(t *testing.T) {
	var (
		now  = time.Now().UTC()
		from = now.AddDate(0, 0, -4) // 4 days from now
	)

	out, err, exitcode := LaceworkCLIWithTOMLConfig("event", "list", "--start", from.Format(time.RFC3339), "--end", now.Format(time.RFC3339))
	assert.Empty(t,
		err.String(),
		"STDERR should be empty")
	assert.Equal(t, 0, exitcode,
		"EXITCODE is not the expected one")
<<<<<<< HEAD
}

// @afiune this endpoints needs to be fixed
func TestEventCommandListWithSubaccount(t *testing.T) {
	//out, err, exitcode := LaceworkCLIWithTOMLConfig("event", "list", "-u", "customerdemo")
=======

	// only verify the table headers if there are events
	if !strings.Contains(out.String(), "There are no events in your account in the specified time range.") {
		assert.Contains(t, out.String(), "EVENT ID",
			"STDOUT table headers changed, please check")
		assert.Contains(t, out.String(), "TYPE",
			"STDOUT table headers changed, please check")
		assert.Contains(t, out.String(), "SEVERITY",
			"STDOUT table headers changed, please check")
		assert.Contains(t, out.String(), "START TIME",
			"STDOUT table headers changed, please check")
		assert.Contains(t, out.String(), "END TIME",
			"STDOUT table headers changed, please check")
	}
}

func TestEventCommandOpenError(t *testing.T) {
	out, err, exitcode := LaceworkCLIWithTOMLConfig("event", "open", "123abc")
	assert.Contains(t, err.String(),
		"ERROR invalid event id 123abc. Event id should be a numeric value",
		"STDERR the error message changed, update")
	assert.Empty(t,
		out.String(),
		"STDOUT should be empty")
	assert.Equal(t, 1, exitcode,
		"EXITCODE is not the expected one")
>>>>>>> e4142262
}<|MERGE_RESOLUTION|>--- conflicted
+++ resolved
@@ -108,13 +108,6 @@
 		"STDERR should be empty")
 	assert.Equal(t, 0, exitcode,
 		"EXITCODE is not the expected one")
-<<<<<<< HEAD
-}
-
-// @afiune this endpoints needs to be fixed
-func TestEventCommandListWithSubaccount(t *testing.T) {
-	//out, err, exitcode := LaceworkCLIWithTOMLConfig("event", "list", "-u", "customerdemo")
-=======
 
 	// only verify the table headers if there are events
 	if !strings.Contains(out.String(), "There are no events in your account in the specified time range.") {
@@ -141,5 +134,9 @@
 		"STDOUT should be empty")
 	assert.Equal(t, 1, exitcode,
 		"EXITCODE is not the expected one")
->>>>>>> e4142262
+}
+
+// @afiune this endpoints needs to be fixed
+func TestEventCommandListWithSubaccount(t *testing.T) {
+	//out, err, exitcode := LaceworkCLIWithTOMLConfig("event", "list", "-u", "customerdemo")
 }