//go:build help

// Author:: Salim Afiune Maya (<afiune@lacework.net>)
// Copyright:: Copyright 2020, Lacework Inc.
// License:: Apache License, Version 2.0
//
// Licensed under the Apache License, Version 2.0 (the "License");
// you may not use this file except in compliance with the License.
// You may obtain a copy of the License at
//
//     http://www.apache.org/licenses/LICENSE-2.0
//
// Unless required by applicable law or agreed to in writing, software
// distributed under the License is distributed on an "AS IS" BASIS,
// WITHOUT WARRANTIES OR CONDITIONS OF ANY KIND, either express or implied.
// See the License for the specific language governing permissions and
// limitations under the License.
//

package integration

import (
	"testing"

	"github.com/stretchr/testify/assert"
)

func TestHelpCommand(t *testing.T) {
	out, err, exitcode := LaceworkCLI("help")
	assert.Contains(t,
		out.String(),
		"Use \"lacework [command] --help\" for more information about a command.",
		"STDOUT bottom message doesn't match")
	assert.Empty(t,
		err.String(),
		"STDERR should be empty")
	assert.Equal(t, 0, exitcode,
		"EXITCODE is not the expected one")
}

func TestHelpCommandForConfigureCommand(t *testing.T) {
	out, err, exitcode := LaceworkCLI("help", "configure")
	assert.Equal(t,
		`Configure settings that the Lacework CLI uses to interact with the Lacework
platform. These include your Lacework account, API access key and secret.

To create a set of API keys, log in to your Lacework account via WebUI and
navigate to Settings > API Keys and click + Create New. Enter a name for
the key and an optional description, then click Save. To get the secret key,
download the generated API key file.

Use the flag --json_file to preload the downloaded API key file.

If this command is run with no flags, the Lacework CLI will store all
settings under the default profile. The information in the default profile
is used any time you run a Lacework CLI command that doesn't explicitly
specify a profile to use.

You can configure multiple profiles by using the --profile flag. If a
config file does not exist (the default location is ~/.lacework.toml),
the Lacework CLI will create it for you.

Usage:
  lacework configure [flags]
  lacework configure [command]

Available Commands:
  list        List all configured profiles at ~/.lacework.toml
  show        Show current configuration data

Flags:
  -h, --help               help for configure
  -j, --json_file string   loads the API key JSON file downloaded from the WebUI

Global Flags:
  -a, --account string      account subdomain of URL (i.e. <ACCOUNT>.lacework.net)
  -k, --api_key string      access key id
  -s, --api_secret string   secret access key
      --api_token string    access token (replaces the use of api_key and api_secret)
      --debug               turn on debug logging
      --json                switch commands output from human-readable to json format
      --nocache             turn off caching
      --nocolor             turn off colors
      --noninteractive      turn off interactive mode (disable spinners, prompts, etc.)
      --organization        access organization level data sets (org admins only)
  -p, --profile string      switch between profiles configured at ~/.lacework.toml
      --subaccount string   sub-account name inside your organization (org admins only)

Use "lacework configure [command] --help" for more information about a command.
`,
		out.String(),
		"the configure help message changed, please update")
	assert.Empty(t,
		err.String(),
		"STDERR should be empty")
	assert.Equal(t, 0, exitcode,
		"EXITCODE is not the expected one")
}

func TestHelpCommandDisplayHelpFromUnknownCommand(t *testing.T) {
	out, err, exitcode := LaceworkCLI("help", "foo")
	// this is an unknown command, we should display the help message via STDERR
	assert.Contains(t,
		err.String(),
		"Use \"lacework [command] --help\" for more information about a command.",
		"STDERR bottom message doesn't match")
	assert.Contains(t,
		err.String(),
		"Unknown help topic [`foo`]",
		"missing unknown message")
	assert.Empty(t,
		out.String(),
		"STDOUT should be empty")
	assert.Equal(t, 0, exitcode,
		"EXITCODE is not the expected one")
}

func TestCommandDoesNotExist(t *testing.T) {
	out, err, exitcode := LaceworkCLI("foo")
	assert.Empty(t,
		out.String(),
		"STDOUT should be empty")
	assert.Contains(t,
		err.String(),
		"ERROR unknown command \"foo\" for \"lacework\"",
		"STDERR message doesn't match")
	assert.Equal(t, 1, exitcode,
		"EXITCODE is not the expected one")
}

func TestNoCommandProvided(t *testing.T) {
	out, err, exitcode := LaceworkCLI()
	assert.Equal(t,
		`The Lacework Command Line Interface is a tool that helps you manage the
Lacework cloud security platform. Use it to manage compliance reports,
external integrations, vulnerability scans, and other operations.

Start by configuring the Lacework CLI with the command:

    lacework configure

This will prompt you for your Lacework account and a set of API access keys.

Usage:
  lacework [command]

Available Commands:
<<<<<<< HEAD
  access-token   Generate temporary API access tokens
  account        Manage accounts in an organization (org admins only)
  agent          Manage Lacework agents
  alert-rule     Manage alert rules
  api            Helper to call Lacework's API
  cloud-account  Manage cloud accounts
  compliance     Manage compliance reports
  component      Manage components
  configure      Configure the Lacework CLI
  event          Inspect Lacework events
  integration    Manage external integrations
  policy         Manage policies
  query          Run and manage queries
  report-rule    Manage report rules
  resource-group Manage resource groups
  version        Print the Lacework CLI version
  vulnerability  Container and host vulnerability assessments
=======
  access-token            Generate temporary API access tokens
  account                 Manage accounts in an organization (org admins only)
  agent                   Manage Lacework agents
  alert-rule              Manage alert rules
  api                     Helper to call Lacework's API
  cloud-account           Manage cloud accounts
  compliance              Manage compliance reports
  configure               Configure the Lacework CLI
  event                   Inspect Lacework events
  integration             Manage external integrations
  policy                  Manage policies
  query                   Run and manage queries
  report-rule             Manage report rules
  resource-group          Manage resource groups
  version                 Print the Lacework CLI version
  vulnerability           Container and host vulnerability assessments
  vulnerability-exception Manage vulnerability exceptions
>>>>>>> 2312c914

Flags:
  -a, --account string      account subdomain of URL (i.e. <ACCOUNT>.lacework.net)
  -k, --api_key string      access key id
  -s, --api_secret string   secret access key
      --api_token string    access token (replaces the use of api_key and api_secret)
      --debug               turn on debug logging
      --json                switch commands output from human-readable to json format
      --nocache             turn off caching
      --nocolor             turn off colors
      --noninteractive      turn off interactive mode (disable spinners, prompts, etc.)
      --organization        access organization level data sets (org admins only)
  -p, --profile string      switch between profiles configured at ~/.lacework.toml
      --subaccount string   sub-account name inside your organization (org admins only)

Use "lacework [command] --help" for more information about a command.
`,
		out.String(),
		"the main help message changed, please update")
	assert.Empty(t,
		err.String(),
		"STDERR message doesn't match")
	assert.Equal(t, 127, exitcode,
		"EXITCODE is not the expected one")
}<|MERGE_RESOLUTION|>--- conflicted
+++ resolved
@@ -145,25 +145,6 @@
   lacework [command]
 
 Available Commands:
-<<<<<<< HEAD
-  access-token   Generate temporary API access tokens
-  account        Manage accounts in an organization (org admins only)
-  agent          Manage Lacework agents
-  alert-rule     Manage alert rules
-  api            Helper to call Lacework's API
-  cloud-account  Manage cloud accounts
-  compliance     Manage compliance reports
-  component      Manage components
-  configure      Configure the Lacework CLI
-  event          Inspect Lacework events
-  integration    Manage external integrations
-  policy         Manage policies
-  query          Run and manage queries
-  report-rule    Manage report rules
-  resource-group Manage resource groups
-  version        Print the Lacework CLI version
-  vulnerability  Container and host vulnerability assessments
-=======
   access-token            Generate temporary API access tokens
   account                 Manage accounts in an organization (org admins only)
   agent                   Manage Lacework agents
@@ -171,6 +152,7 @@
   api                     Helper to call Lacework's API
   cloud-account           Manage cloud accounts
   compliance              Manage compliance reports
+  component               Manage components
   configure               Configure the Lacework CLI
   event                   Inspect Lacework events
   integration             Manage external integrations
@@ -181,7 +163,6 @@
   version                 Print the Lacework CLI version
   vulnerability           Container and host vulnerability assessments
   vulnerability-exception Manage vulnerability exceptions
->>>>>>> 2312c914
 
 Flags:
   -a, --account string      account subdomain of URL (i.e. <ACCOUNT>.lacework.net)
