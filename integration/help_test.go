//go:build help

// Author:: Salim Afiune Maya (<afiune@lacework.net>)
// Copyright:: Copyright 2020, Lacework Inc.
// License:: Apache License, Version 2.0
//
// Licensed under the Apache License, Version 2.0 (the "License");
// you may not use this file except in compliance with the License.
// You may obtain a copy of the License at
//
//     http://www.apache.org/licenses/LICENSE-2.0
//
// Unless required by applicable law or agreed to in writing, software
// distributed under the License is distributed on an "AS IS" BASIS,
// WITHOUT WARRANTIES OR CONDITIONS OF ANY KIND, either express or implied.
// See the License for the specific language governing permissions and
// limitations under the License.
//

package integration

import (
	"embed"
	"fmt"
	"regexp"
	"runtime"
	"strings"
	"testing"

	"github.com/stretchr/testify/assert"
)

var (
	availableCommandsBlobRE = regexp.MustCompile(`(?ims)^Available Commands:.*?^\s*$`)
	availableCommandRE      = regexp.MustCompile(`(?im)^\s+([\w-]+)`)
	//go:embed test_resources/help/*
	helpCanon embed.FS
)

func getAllCommands(in string, commands [][]string, working []string) [][]string {
	availableCommandBlob := availableCommandsBlobRE.FindString(in)
	availableCommands := availableCommandRE.FindAllStringSubmatch(availableCommandBlob, -1)

	for _, match := range availableCommands {
		cmd := match[1]

		// push + add item
		this_working := append(working, cmd)
		commands = append(commands, this_working)

		// get output
		out, _, _ := LaceworkCLI(append([]string{"help"}, this_working...)...)

		// recurse
		commands = getAllCommands(out.String(), commands, this_working)
	}

	return commands
}

func TestHelpAll(t *testing.T) {
	out, _, exitcode := LaceworkCLI("help")
	if exitcode != 0 {
		assert.FailNow(t, "Something went terribly wrong")
	}

	commands := getAllCommands(out.String(), [][]string{}, []string{})

	for _, cmd := range commands {
		cmdStr := strings.Join(cmd, "_")

		t.Run(cmdStr, func(t *testing.T) {
			filePath := fmt.Sprintf("test_resources/help/%s", cmdStr)
			windowsFilePath := fmt.Sprintf("test_resources/help/windows/%s", cmdStr)

			// run command
			out, err, exitcode := LaceworkCLI(append([]string{"help"}, cmd...)...)

			// validate proper execution
			assert.Empty(t, err.String(), "STDERR should be empty")
			assert.Equal(t, 0, exitcode, "EXITCODE is not the expected one")

			// validate expected output
			if runtime.GOOS == "windows" {
				canon, err := helpCanon.ReadFile(windowsFilePath)
				if err == nil {
					assert.Equal(t, string(canon), out.String())
					return
				}
			}
			canon, _ := helpCanon.ReadFile(filePath)
			assert.Equal(t, string(canon), out.String())
		})
	}
}

func TestHelpCommandDisplayHelpFromUnknownCommand(t *testing.T) {
	out, err, exitcode := LaceworkCLI("help", "foo")
	// this is an unknown command, we should display the help message via STDERR
	assert.Contains(t,
		err.String(),
		"Use \"lacework [command] --help\" for more information about a command.",
		"STDERR bottom message doesn't match")
	assert.Contains(t,
		err.String(),
		"Unknown help topic [`foo`]",
		"missing unknown message")
	assert.Empty(t,
		out.String(),
		"STDOUT should be empty")
	assert.Equal(t, 0, exitcode,
		"EXITCODE is not the expected one")
}

func TestCommandDoesNotExist(t *testing.T) {
	out, err, exitcode := LaceworkCLI("foo")
	assert.Empty(t,
		out.String(),
		"STDOUT should be empty")
	assert.Contains(t,
		err.String(),
		"ERROR unknown command \"foo\" for \"lacework\"",
		"STDERR message doesn't match")
	assert.Equal(t, 1, exitcode,
		"EXITCODE is not the expected one")
}

func TestNoCommandProvided(t *testing.T) {
	out, err, exitcode := LaceworkCLI()
	canon, _ := helpCanon.ReadFile("test_resources/help/no-command-provided")
	assert.Equal(t,
<<<<<<< HEAD
		`The Lacework Command Line Interface is a tool that helps you manage the
Lacework cloud security platform. Use it to manage compliance reports,
external integrations, vulnerability scans, and other operations.

Start by configuring the Lacework CLI with the command:

    lacework configure

This will prompt you for your Lacework account and a set of API access keys.

Usage:
  lacework [command]

Available Commands:
  access-token            Generate temporary API access tokens
  account                 Manage accounts in an organization (org admins only)
  agent                   Manage Lacework agents
  alert-rule              Manage alert rules
  api                     Helper to call Lacework's API
  cloud-account           Manage cloud accounts
  compliance              Manage compliance reports
  component               Manage components
  configure               Configure the Lacework CLI
  event                   Inspect Lacework events
  integration             Manage external integrations
  policy                  Manage policies
  query                   Run and manage queries
  report-rule             Manage report rules
  resource-group          Manage resource groups
  team-member             Manage team members
  version                 Print the Lacework CLI version
  vulnerability           Container and host vulnerability assessments
  vulnerability-exception Manage vulnerability exceptions

Flags:
  -a, --account string      account subdomain of URL (i.e. <ACCOUNT>.lacework.net)
  -k, --api_key string      access key id
  -s, --api_secret string   secret access key
      --api_token string    access token (replaces the use of api_key and api_secret)
      --debug               turn on debug logging
      --json                switch commands output from human-readable to json format
      --nocache             turn off caching
      --nocolor             turn off colors
      --noninteractive      turn off interactive mode (disable spinners, prompts, etc.)
      --organization        access organization level data sets (org admins only)
  -p, --profile string      switch between profiles configured at ~/.lacework.toml
      --subaccount string   sub-account name inside your organization (org admins only)

Use "lacework [command] --help" for more information about a command.
`,
=======
		string(canon),
>>>>>>> 05459205
		out.String(),
		"the main help message changed, please update")
	assert.Empty(t,
		err.String(),
		"STDERR message doesn't match")
	assert.Equal(t, 127, exitcode,
		"EXITCODE is not the expected one")
}<|MERGE_RESOLUTION|>--- conflicted
+++ resolved
@@ -129,60 +129,7 @@
 	out, err, exitcode := LaceworkCLI()
 	canon, _ := helpCanon.ReadFile("test_resources/help/no-command-provided")
 	assert.Equal(t,
-<<<<<<< HEAD
-		`The Lacework Command Line Interface is a tool that helps you manage the
-Lacework cloud security platform. Use it to manage compliance reports,
-external integrations, vulnerability scans, and other operations.
-
-Start by configuring the Lacework CLI with the command:
-
-    lacework configure
-
-This will prompt you for your Lacework account and a set of API access keys.
-
-Usage:
-  lacework [command]
-
-Available Commands:
-  access-token            Generate temporary API access tokens
-  account                 Manage accounts in an organization (org admins only)
-  agent                   Manage Lacework agents
-  alert-rule              Manage alert rules
-  api                     Helper to call Lacework's API
-  cloud-account           Manage cloud accounts
-  compliance              Manage compliance reports
-  component               Manage components
-  configure               Configure the Lacework CLI
-  event                   Inspect Lacework events
-  integration             Manage external integrations
-  policy                  Manage policies
-  query                   Run and manage queries
-  report-rule             Manage report rules
-  resource-group          Manage resource groups
-  team-member             Manage team members
-  version                 Print the Lacework CLI version
-  vulnerability           Container and host vulnerability assessments
-  vulnerability-exception Manage vulnerability exceptions
-
-Flags:
-  -a, --account string      account subdomain of URL (i.e. <ACCOUNT>.lacework.net)
-  -k, --api_key string      access key id
-  -s, --api_secret string   secret access key
-      --api_token string    access token (replaces the use of api_key and api_secret)
-      --debug               turn on debug logging
-      --json                switch commands output from human-readable to json format
-      --nocache             turn off caching
-      --nocolor             turn off colors
-      --noninteractive      turn off interactive mode (disable spinners, prompts, etc.)
-      --organization        access organization level data sets (org admins only)
-  -p, --profile string      switch between profiles configured at ~/.lacework.toml
-      --subaccount string   sub-account name inside your organization (org admins only)
-
-Use "lacework [command] --help" for more information about a command.
-`,
-=======
 		string(canon),
->>>>>>> 05459205
 		out.String(),
 		"the main help message changed, please update")
 	assert.Empty(t,
