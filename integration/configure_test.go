//
// Author:: Salim Afiune Maya (<afiune@lacework.net>)
// Copyright:: Copyright 2020, Lacework Inc.
// License:: Apache License, Version 2.0
//
// Licensed under the Apache License, Version 2.0 (the "License");
// you may not use this file except in compliance with the License.
// You may obtain a copy of the License at
//
//     http://www.apache.org/licenses/LICENSE-2.0
//
// Unless required by applicable law or agreed to in writing, software
// distributed under the License is distributed on an "AS IS" BASIS,
// WITHOUT WARRANTIES OR CONDITIONS OF ANY KIND, either express or implied.
// See the License for the specific language governing permissions and
// limitations under the License.
//

package integration

import (
	"io/ioutil"
	"os"
	"path"
	"path/filepath"
	"testing"

	"github.com/stretchr/testify/assert"
)

func TestConfigureCommandNonInteractive(t *testing.T) {
	// create a temporal directory where we will check that the
	// configuration file is deployed (.lacework.toml)
	home, err := ioutil.TempDir("", "lacework-cli")
	if err != nil {
		panic(err)
	}

	defer os.RemoveAll(home)
	out, errB, exitcode := LaceworkCLIWithHome(home, "configure",
		"--noninteractive",
		"-a", "my-account",
		"-k", "my-key",
		"-s", "my-secret",
	)

	assert.Empty(t, errB.String())
	assert.Equal(t, 0, exitcode)
	assert.Equal(t, "You are all set!\n", out.String(),
		"you are not all set, check configure cmd")

	configPath := path.Join(home, ".lacework.toml")
	assert.FileExists(t, configPath, "the configuration file is missing")
	laceworkTOML, err := ioutil.ReadFile(configPath)
	if err != nil {
		panic(err)
	}

	assert.Equal(t, `[default]
  account = "my-account"
  api_key = "my-key"
  api_secret = "my-secret"
`, string(laceworkTOML), "there is a problem with the generated config")
}

<<<<<<< HEAD
func TestConfigureCommandWithProfileFlag(t *testing.T) {
	_, laceworkTOML := runConfigureTest(t,
		func(c *expect.Console) {
			c.ExpectString("Account:")
			c.SendLine("test-account")
			c.ExpectString("Access Key ID:")
			c.SendLine("INTTEST_ABCDEFGHIJKLMNOPQRSTUVWXYZ1234567890AAABBBCCC00")
			c.ExpectString("Secret Access Key:")
			c.SendLine("_00000000000000000000000000000000")
			c.ExpectString("You are all set!")
		},
		"configure", "--profile", "my-profile",
	)

	assert.Equal(t, `[my-profile]
  account = "test-account"
  api_key = "INTTEST_ABCDEFGHIJKLMNOPQRSTUVWXYZ1234567890AAABBBCCC00"
  api_secret = "_00000000000000000000000000000000"
`, laceworkTOML, "there is a problem with the generated config")
}

func TestConfigureCommandWithJSONFileFlag(t *testing.T) {
	// create a JSON file similar to what the Lacework Web UI would provide
	s := createJSONFileLikeWebUI(`{"keyId": "INTTEST_ABCDEFGHIJKLMNOPQRSTUVWXYZ1234567890AAABBBCCC00","secret": "_cccccccccccccccccccccccccccccccc"}`)
	defer os.Remove(s)

	_, laceworkTOML := runConfigureTest(t,
		func(c *expect.Console) {
			c.ExpectString("Account:")
			c.SendLine("") // using the default, which should be auto-populated from the provided --profile flag
			c.ExpectString("Access Key ID:")
			c.SendLine("") // using the default, which should be loaded from the JSON file
			c.ExpectString("Secret Access Key:")
			c.SendLine("") // using the default, which should be loaded from the JSON file
			c.ExpectString("You are all set!")
		},
		"configure", "--json_file", s, "--profile", "web-ui-test",
	)

	assert.Equal(t, `[web-ui-test]
  account = "web-ui-test"
  api_key = "INTTEST_ABCDEFGHIJKLMNOPQRSTUVWXYZ1234567890AAABBBCCC00"
  api_secret = "_cccccccccccccccccccccccccccccccc"
`, laceworkTOML, "there is a problem with the generated config")
}

func TestConfigureCommandWithJSONFileFlagError(t *testing.T) {
	out, err, exitcode := LaceworkCLI("configure", "--json_file", "foo")
	assert.Empty(t,
		out.String(),
		"STDOUT should be empty")
	assert.Contains(t,
		err.String(),
		"ERROR unable to load keys from the provided json file: open foo: no such file or directory",
		"STDERR should be empty")
	assert.Equal(t, 1, exitcode,
		"EXITCODE is not the expected one")
}

func TestConfigureCommandWithEnvironmentVariables(t *testing.T) {
	os.Setenv("LW_ACCOUNT", "env-vars")
	os.Setenv("LW_API_KEY", "INTTEST_ABCDEFGHIJKLMNOPQRSTUVWXYZ1234567890AAABBBCCC00")
	os.Setenv("LW_API_SECRET", "_cccccccccccccccccccccccccccccccc")
	os.Setenv("LW_SUBACCOUNT", "sub-acc")
	defer os.Setenv("LW_ACCOUNT", "")
	defer os.Setenv("LW_API_KEY", "")
	defer os.Setenv("LW_API_SECRET", "")
	defer os.Setenv("LW_SUBACCOUNT", "")

	_, laceworkTOML := runConfigureTest(t,
		func(c *expect.Console) {
			c.ExpectString("Account:")
			c.SendLine("") // using the default, which should be loaded from the environment variables
			c.ExpectString("Access Key ID:")
			c.SendLine("") // using the default, which should be loaded from the environment variables
			c.ExpectString("Secret Access Key:")
			c.SendLine("") // using the default, which should be loaded from the environment variables
			c.ExpectString("You are all set!")
		},
		"configure",
	)

	assert.Equal(t, `[default]
  account = "env-vars"
  api_key = "INTTEST_ABCDEFGHIJKLMNOPQRSTUVWXYZ1234567890AAABBBCCC00"
  api_secret = "_cccccccccccccccccccccccccccccccc"
  subaccount = "sub-acc"
`, laceworkTOML, "there is a problem with the generated config")
}

func TestConfigureCommandWithAPIkeysFromFlags(t *testing.T) {
	_, laceworkTOML := runConfigureTest(t,
		func(c *expect.Console) {
			c.ExpectString("Account:")
			c.SendLine("") // using the default, which should be loaded from the provided flags
			c.ExpectString("Access Key ID:")
			c.SendLine("") // using the default, which should be loaded from the provided flags
			c.ExpectString("Secret Access Key:")
			c.SendLine("") // using the default, which should be loaded from the provided flags
			c.ExpectString("You are all set!")
		},
		"configure",
		"--account", "from-flags",
		"--api_key", "INTTEST_ABCDEFGHIJKLMNOPQRSTUVWXYZ1234567890AAABBBCCC00",
		"--api_secret", "_cccccccccccccccccccccccccccccccc",
	)

	assert.Equal(t, `[default]
  account = "from-flags"
  api_key = "INTTEST_ABCDEFGHIJKLMNOPQRSTUVWXYZ1234567890AAABBBCCC00"
  api_secret = "_cccccccccccccccccccccccccccccccc"
`, laceworkTOML, "there is a problem with the generated config")
}

func TestConfigureCommandWithExistingConfigAndMultiProfile(t *testing.T) {
	dir := createTOMLConfig()
	defer os.RemoveAll(dir)

	_, laceworkTOML := runConfigureTestFromDir(t, dir,
		func(c *expect.Console) {
			c.ExpectString("Account:")
			c.SendLine("super-cool-profile")
			c.ExpectString("Access Key ID:")
			c.SendLine("TEST_ZZZZZZZZZZZZZZZZZZZZZZZZZZZZZZZZZZZZZZZZZZZZZZZZZZ")
			c.ExpectString("Secret Access Key:")
			c.SendLine("_uuuuuuuuuuuuuuuuuuuuuuuuuuuuuuuu")
			c.ExpectString("You are all set!")
		},
		"configure", "--profile", "new-profile",
	)

	assert.Equal(t, `[default]
  account = "test.account"
  api_key = "INTTEST_ABCDEFGHIJKLMNOPQRSTUVWXYZ1234567890AAABBBCCC00"
  api_secret = "_00000000000000000000000000000000"

[dev]
  account = "dev.example"
  api_key = "DEVDEV_ABCDEFGHIJKLMNOPQRSTUVWXYZ1234567890AAABBBCCC000"
  api_secret = "_11111111111111111111111111111111"

[integration]
  account = "integration"
  api_key = "INTEGRATION_3DF1234AABBCCDD5678XXYYZZ1234ABC8BEC6500DC70001"
  api_secret = "_1234abdc00ff11vv22zz33xyz1234abc"
  subaccount = "sub-acc"

[new-profile]
  account = "super-cool-profile"
  api_key = "TEST_ZZZZZZZZZZZZZZZZZZZZZZZZZZZZZZZZZZZZZZZZZZZZZZZZZZ"
  api_secret = "_uuuuuuuuuuuuuuuuuuuuuuuuuuuuuuuu"
`, laceworkTOML, "there is a problem with the generated config")
}

func TestConfigureCommandWithSubaccount(t *testing.T) {
	_, laceworkTOML := runConfigureTest(t,
		func(c *expect.Console) {
			c.ExpectString("Account:")
			c.SendLine("test-account")
			c.ExpectString("Access Key ID:")
			c.SendLine("INTTEST_ABCDEFGHIJKLMNOPQRSTUVWXYZ1234567890AAABBBCCC00")
			c.ExpectString("Secret Access Key:")
			c.SendLine("_00000000000000000000000000000000")
			c.ExpectString("You are all set!")
		},
		"configure", "--subaccount", "sub-account",
	)

	assert.Equal(t, `[default]
  account = "test-account"
  api_key = "INTTEST_ABCDEFGHIJKLMNOPQRSTUVWXYZ1234567890AAABBBCCC00"
  api_secret = "_00000000000000000000000000000000"
  subaccount = "sub-account"
`, laceworkTOML, "there is a problem with the generated config")
}

func TestConfigureCommandWithExistingConfigAndMultiProfileWithRemoveSubaccountFlag(t *testing.T) {
	dir := createTOMLConfig()
	defer os.RemoveAll(dir)

	_, laceworkTOML := runConfigureTestFromDir(t, dir,
		func(c *expect.Console) {
			c.ExpectString("Account:")
			c.SendLine("") // using the default, which should be auto-populated from the provided --profile flag
			c.ExpectString("Access Key ID:")
			c.SendLine("") // using the default, which should be auto-populated from the provided --profile flag
			c.ExpectString("Secret Access Key:")
			c.SendLine("") // using the default, which should be auto-populated from the provided --profile flag
			c.ExpectString("Sub-account 'sub-acc' removed. You are all set!")
		},
		"configure", "--profile", "integration", "--remove_subaccount",
	)

	assert.Equal(t, `[default]
  account = "test.account"
  api_key = "INTTEST_ABCDEFGHIJKLMNOPQRSTUVWXYZ1234567890AAABBBCCC00"
  api_secret = "_00000000000000000000000000000000"

[dev]
  account = "dev.example"
  api_key = "DEVDEV_ABCDEFGHIJKLMNOPQRSTUVWXYZ1234567890AAABBBCCC000"
  api_secret = "_11111111111111111111111111111111"

[integration]
  account = "integration"
  api_key = "INTEGRATION_3DF1234AABBCCDD5678XXYYZZ1234ABC8BEC6500DC70001"
  api_secret = "_1234abdc00ff11vv22zz33xyz1234abc"
`, laceworkTOML, "there is a problem with the generated config") // NOTE: there is no subaccount
}

func TestConfigureCommandNonInteractiveWithSubaccountPlusRemoval(t *testing.T) {
	home, err := ioutil.TempDir("", "lacework-cli")
	if err != nil {
		panic(err)
	}

	defer os.RemoveAll(home)
	out, errB, exitcode := LaceworkCLIWithHome(home, "configure",
		"--noninteractive",
		"-a", "my-account",
		"-k", "my-key",
		"-s", "my-secret",
		"-u", "sub-account",
	)

	assert.Empty(t, errB.String())
	assert.Equal(t, 0, exitcode)
	assert.Equal(t, "Sub-account 'sub-account' configured. You are all set!\n", out.String(),
		"you are not all set, check configure cmd")

	configPath := path.Join(home, ".lacework.toml")
	assert.FileExists(t, configPath, "the configuration file is missing")
	laceworkTOML, err := ioutil.ReadFile(configPath)
	if err != nil {
		panic(err)
	}

	assert.Equal(t, `[default]
  account = "my-account"
  api_key = "my-key"
  api_secret = "my-secret"
  subaccount = "sub-account"
`, string(laceworkTOML), "there is a problem with the generated config")

	// removing the sub-account configuration
	out, errB, exitcode = LaceworkCLIWithHome(home, "configure", "--noninteractive", "--remove_subaccount")
	assert.Empty(t, errB.String())
	assert.Equal(t, 0, exitcode)
	assert.Equal(t, "Sub-account 'sub-account' removed. You are all set!\n", out.String(),
		"you are not all set, check configure cmd")
	laceworkTOML, err = ioutil.ReadFile(configPath)
	if err != nil {
		panic(err)
	}

	assert.Equal(t, `[default]
  account = "my-account"
  api_key = "my-key"
  api_secret = "my-secret"
`, string(laceworkTOML), "there is a problem with the generated config") // NOTE: no sub-account anymore
}

func TestConfigureCommandErrors(t *testing.T) {
	_, laceworkTOML := runConfigureTest(t,
		func(c *expect.Console) {
			c.ExpectString("Account:")
			c.SendLine("")
			c.ExpectString("The account subdomain of URL is required")
			c.SendLine("my-account")
			c.ExpectString("Access Key ID:")
			c.SendLine("")
			c.ExpectString("The API access key id must have more than 55 characters")
			c.SendLine("INTTEST_ABCDEFGHIJKLMNOPQRSTUVWXYZ1234567890AAABBBCCC00")
			c.ExpectString("Secret Access Key:")
			c.SendLine("")
			c.ExpectString("The API secret access key must have more than 30 characters")
			c.SendLine("_00000000000000000000000000000000")
			c.ExpectString("You are all set!")
		},
		"configure",
	)

	assert.Equal(t, `[default]
  account = "my-account"
  api_key = "INTTEST_ABCDEFGHIJKLMNOPQRSTUVWXYZ1234567890AAABBBCCC00"
  api_secret = "_00000000000000000000000000000000"
`, laceworkTOML, "there is a problem with the generated config")
}

=======
>>>>>>> e4142262
func createJSONFileLikeWebUI(content string) string {
	contentBytes := []byte(content)
	tmpfile, err := ioutil.TempFile("", "json_file")
	if err != nil {
		panic(err)
	}

	if _, err := tmpfile.Write(contentBytes); err != nil {
		panic(err)
	}
	return tmpfile.Name()
}

func createTOMLConfig() string {
	dir, err := ioutil.TempDir("", "lacework-toml")
	if err != nil {
		panic(err)
	}

	configFile := filepath.Join(dir, ".lacework.toml")
	c := []byte(`[default]
account = 'test.account'
api_key = 'INTTEST_ABCDEFGHIJKLMNOPQRSTUVWXYZ1234567890AAABBBCCC00'
api_secret = '_00000000000000000000000000000000'

[integration]
account = 'integration'
api_key = 'INTEGRATION_3DF1234AABBCCDD5678XXYYZZ1234ABC8BEC6500DC70001'
api_secret = '_1234abdc00ff11vv22zz33xyz1234abc'
subaccount = 'sub-acc'

[dev]
account = 'dev.example'
api_key = 'DEVDEV_ABCDEFGHIJKLMNOPQRSTUVWXYZ1234567890AAABBBCCC000'
api_secret = '_11111111111111111111111111111111'
`)
	err = ioutil.WriteFile(configFile, c, 0644)
	if err != nil {
		panic(err)
	}
	return dir
}<|MERGE_RESOLUTION|>--- conflicted
+++ resolved
@@ -63,7 +63,6 @@
 `, string(laceworkTOML), "there is a problem with the generated config")
 }
 
-<<<<<<< HEAD
 func TestConfigureCommandWithProfileFlag(t *testing.T) {
 	_, laceworkTOML := runConfigureTest(t,
 		func(c *expect.Console) {
@@ -353,8 +352,6 @@
 `, laceworkTOML, "there is a problem with the generated config")
 }
 
-=======
->>>>>>> e4142262
 func createJSONFileLikeWebUI(content string) string {
 	contentBytes := []byte(content)
 	tmpfile, err := ioutil.TempFile("", "json_file")
