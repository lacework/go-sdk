--- conflicted
+++ resolved
@@ -20,14 +20,8 @@
 package integration
 
 const (
-<<<<<<< HEAD
 	queryID           string = "LW_CLI_AWS_CTA_IntegrationTest"
 	queryHostID       string = "LW_CLI_Host_Files_IntegrationTest"
-=======
-	evaluatorID       string = "Cloudtrail"
-	queryID           string = "CLI_AWS_CTA_IntegrationTest"
-	queryHostID       string = "CLI_Host_Files_IntegrationTest"
->>>>>>> 683ceca0
 	queryText         string = "{ source { CloudTrailRawEvents } return { INSERT_ID } }"
 	queryUpdateText   string = "{ source { CloudTrailRawEvents } return { INSERT_ID, INSERT_TIME } }"
 	queryJSONTemplate string = `{
