--- conflicted
+++ resolved
@@ -118,11 +118,7 @@
 		}
 
 		if componentDir, err := c.Dir(); err == nil {
-<<<<<<< HEAD
-			if devInfo, err := NewDevInfo(componentDir); err == nil {
-=======
 			if devInfo, err := newDevInfo(componentDir); err == nil {
->>>>>>> e9693715
 				version, err = semver.NewVersion(devInfo.Version)
 				if err == nil {
 					return
