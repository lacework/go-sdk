--- conflicted
+++ resolved
@@ -99,9 +99,10 @@
 	}
 }
 
-<<<<<<< HEAD
-var baseRunErr string = "unable to run component"
-var cmpntNotFound string = "component does not exist"
+var (
+	baseRunErr    string = "unable to run component"
+	cmpntNotFound string = "component does not exist"
+)
 
 type Artifact struct {
 	OS        string `json:"os"`
@@ -109,22 +110,11 @@
 	Signature string `json:"signature"`
 	//Size ?
 }
-=======
-var (
-	baseRunErr    string = "unable to run component"
-	cmpntNotFound string = "component does not exist"
-)
->>>>>>> bb2daea1
 
 type Component struct {
 	Name        string `json:"name"`
 	Description string `json:"description"`
 	Version     string `json:"version"`
-<<<<<<< HEAD
-=======
-	Signature   string `json:"signature"`
-	//Size ?
->>>>>>> bb2daea1
 
 	// will this component be accessible via the CLI
 	CLICommand bool `json:"cli_command"`
@@ -167,7 +157,6 @@
 	return Unknown
 }
 
-<<<<<<< HEAD
 func (cmpnt Component) GetArtifact() (Artifact, error) {
 	for _, a := range cmpnt.Artifacts {
 		if a.OS == runtime.GOOS && a.ARCH == runtime.GOARCH {
@@ -177,8 +166,6 @@
 	return Artifact{}, errors.New("component not supported on this platform")
 }
 
-=======
->>>>>>> bb2daea1
 // @dhazekamp replace sha256 validation with minisign
 func (cmpnt Component) isVerified() (bool, error) {
 	var baseErr string = "unable to verify component"
