--- conflicted
+++ resolved
@@ -249,14 +249,10 @@
 
 	artifact, found := component.ArtifactForRunningHost(version)
 	if !found {
-<<<<<<< HEAD
 		return errors.Errorf(
-			"the running environment is not yet supported (%s/%s)",
-			runtime.GOOS, runtime.GOARCH,
+			"could not find an artifact for version %s on the current platform (%s/%s)",
+      version, runtime.GOOS, runtime.GOARCH,
 		)
-=======
-		return errors.Errorf("could not find an artifact for version %s on the current platform", version)
->>>>>>> 0635b838
 	}
 
 	path, err := component.Path()
