--- conflicted
+++ resolved
@@ -248,11 +248,7 @@
 	includeComponentVersions bool,
 ) (*Catalog, error) {
 	if stageConstructor == nil {
-<<<<<<< HEAD
-		return nil, errors.New("nil Catalog StageConstructor")
-=======
 		return nil, errors.New("StageConstructor is not specified to create new catalog")
->>>>>>> e9693715
 	}
 
 	response, err := client.V2.Components.ListComponents(operatingSystem, architecture)
@@ -286,11 +282,7 @@
 		cdkComponents[c.Name] = NewCDKComponent(c.Name, c.Description, Type(c.ComponentType), apiInfo, nil)
 	}
 
-<<<<<<< HEAD
-	components, err := LoadComponents(cdkComponents)
-=======
 	components, err := mergeComponents(cdkComponents)
->>>>>>> e9693715
 	if err != nil {
 		return nil, err
 	}
@@ -301,45 +293,15 @@
 func NewCachedCatalog(
 	client *api.Client,
 	stageConstructor StageConstructor,
-<<<<<<< HEAD
-	cachedComponentsApiInfo map[string]ApiInfo,
-) (*Catalog, error) {
-	if stageConstructor == nil {
-		return nil, errors.New("nil Catalog StageConstructor")
-=======
 	cachedComponentsApiInfo map[string]*ApiInfo,
 ) (*Catalog, error) {
 	if stageConstructor == nil {
 		return nil, errors.New("StageConstructor is not specified to create new catalog")
->>>>>>> e9693715
 	}
 
 	cachedComponents := make(map[string]CDKComponent, len(cachedComponentsApiInfo))
 
 	for _, a := range cachedComponentsApiInfo {
-<<<<<<< HEAD
-		a := a
-		cachedComponents[a.Name] = NewCDKComponent(a.Name, a.Desc, a.ComponentType, &a, nil)
-	}
-
-	components, err := LoadComponents(cachedComponents)
-	if err != nil {
-		return nil, err
-	}
-
-	return &Catalog{client, components, stageConstructor}, nil
-}
-
-// LoadComponents combines the passed in components with the local components
-func LoadComponents(components map[string]CDKComponent) (allComponents map[string]CDKComponent, err error) {
-	localComponents, err := LoadLocalComponents()
-	if err != nil {
-		return
-	}
-
-	allComponents = make(map[string]CDKComponent, len(localComponents)+len(components))
-
-=======
 		cachedComponents[a.Name] = NewCDKComponent(a.Name, a.Desc, a.ComponentType, a, nil)
 	}
 
@@ -360,7 +322,6 @@
 
 	allComponents = make(map[string]CDKComponent, len(localComponents)+len(components))
 
->>>>>>> e9693715
 	for _, c := range components {
 		var hostInfo *HostInfo
 		component, ok := localComponents[c.Name]
@@ -399,11 +360,7 @@
 		hostInfo := NewHostInfo(filepath.Join(cacheDir, file.Name()))
 
 		if hostInfo.Development() {
-<<<<<<< HEAD
-			devInfo, err := NewDevInfo(hostInfo.Dir)
-=======
 			devInfo, err := newDevInfo(hostInfo.Dir)
->>>>>>> e9693715
 			if err != nil {
 				return nil, err
 			}
