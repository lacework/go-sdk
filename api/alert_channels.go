--- conflicted
+++ resolved
@@ -84,11 +84,8 @@
 	SlackChannelAlertChannelType
 	AwsS3AlertChannelType
 	CloudwatchEbAlertChannelType
-<<<<<<< HEAD
 	DatadogAlertChannelType
-=======
 	WebhookAlertChannelType
->>>>>>> 06915a02
 )
 
 // AlertChannelTypeTypes is the list of available Alert Channel integration types
@@ -98,11 +95,8 @@
 	SlackChannelAlertChannelType: "SlackChannel",
 	AwsS3AlertChannelType:        "AwsS3",
 	CloudwatchEbAlertChannelType: "CloudwatchEb",
-<<<<<<< HEAD
 	DatadogAlertChannelType:      "Datadog",
-=======
 	WebhookAlertChannelType:      "Webhook",
->>>>>>> 06915a02
 }
 
 // String returns the string representation of a Alert Channel integration type
