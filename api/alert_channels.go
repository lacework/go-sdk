--- conflicted
+++ resolved
@@ -92,12 +92,9 @@
 	GcpPubSubAlertChannelType
 	SplunkHecAlertChannelType
 	ServiceNowRestAlertChannelType
-<<<<<<< HEAD
 	NewRelicInsightsAlertChannelType
-=======
 	PagerDutyApiAlertChannelType
 	IbmQRadarAlertChannelType
->>>>>>> 68be1ecc
 )
 
 // AlertChannelTypes is the list of available Alert Channel integration types
@@ -115,12 +112,9 @@
 	GcpPubSubAlertChannelType:         "GcpPubsub",
 	SplunkHecAlertChannelType:         "SplunkHec",
 	ServiceNowRestAlertChannelType:    "ServiceNowRest",
-<<<<<<< HEAD
 	NewRelicInsightsAlertChannelType:  "NewRelicInsights",
-=======
 	PagerDutyApiAlertChannelType:      "PagerDutyApi",
 	IbmQRadarAlertChannelType:         "IbmQradar",
->>>>>>> 68be1ecc
 }
 
 // String returns the string representation of a Alert Channel integration type
