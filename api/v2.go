//
// Author:: Salim Afiune Maya (<afiune@lacework.net>)
// Copyright:: Copyright 2021, Lacework Inc.
// License:: Apache License, Version 2.0
//
// Licensed under the Apache License, Version 2.0 (the "License");
// you may not use this file except in compliance with the License.
// You may obtain a copy of the License at
//
//     http://www.apache.org/licenses/LICENSE-2.0
//
// Unless required by applicable law or agreed to in writing, software
// distributed under the License is distributed on an "AS IS" BASIS,
// WITHOUT WARRANTIES OR CONDITIONS OF ANY KIND, either express or implied.
// See the License for the specific language governing permissions and
// limitations under the License.
//

package api

// V2Endpoints groups all APIv2 endpoints available, they are grouped by
// schema which matches with our service architecture
type V2Endpoints struct {
	client *Client

	// Every schema must have its own service
	UserProfile         *UserProfileService
	AlertChannels       *AlertChannelsService
	AlertRules          *AlertRulesService
	ReportRules         *ReportRulesService
	CloudAccounts       *CloudAccountsService
	ContainerRegistries *ContainerRegistriesService
	ResourceGroups      *ResourceGroupsService
	AgentAccessTokens   *AgentAccessTokensService
	Query               *QueryService
	Policy              *PolicyService
	Schemas             *SchemasService
	Datasources         *DatasourcesService
	TeamMembers         *TeamMembersService
}

func NewV2Endpoints(c *Client) *V2Endpoints {
	v2 := &V2Endpoints{c,
		&UserProfileService{c},
		&AlertChannelsService{c},
		&AlertRulesService{c},
		&ReportRulesService{c},
		&CloudAccountsService{c},
		&ContainerRegistriesService{c},
		&ResourceGroupsService{c},
		&AgentAccessTokensService{c},
		&QueryService{c},
		&PolicyService{c},
		&SchemasService{c, map[integrationSchema]V2Service{}},
		&DatasourcesService{c},
		&TeamMembersService{c},
	}

	v2.Schemas.Services = map[integrationSchema]V2Service{
		AlertChannels:       &AlertChannelsService{c},
		AlertRules:          &AlertRulesService{c},
		CloudAccounts:       &CloudAccountsService{c},
		ContainerRegistries: &ContainerRegistriesService{c},
		ResourceGroups:      &ResourceGroupsService{c},
<<<<<<< HEAD
		TeamMembers:         &TeamMembersService{c},
=======
		ReportRules:         &ReportRulesService{c},
>>>>>>> 432104fa
	}
	return v2
}

type V2Service interface {
	Get(string, interface{}) error
	Delete(string) error
}

type V2CommonIntegration struct {
	Data v2CommonIntegrationData `json:"data"`
}<|MERGE_RESOLUTION|>--- conflicted
+++ resolved
@@ -62,11 +62,8 @@
 		CloudAccounts:       &CloudAccountsService{c},
 		ContainerRegistries: &ContainerRegistriesService{c},
 		ResourceGroups:      &ResourceGroupsService{c},
-<<<<<<< HEAD
 		TeamMembers:         &TeamMembersService{c},
-=======
 		ReportRules:         &ReportRulesService{c},
->>>>>>> 432104fa
 	}
 	return v2
 }
