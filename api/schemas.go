--- conflicted
+++ resolved
@@ -18,7 +18,7 @@
 
 package api
 
-// SchemaService is the service that retrieves schemas for v2
+// SchemasService is the service that retrieves schemas for v2
 type SchemasService struct {
 	client   *Client
 	Services map[integrationSchema]V2Service
@@ -33,11 +33,8 @@
 	ContainerRegistries
 	CloudAccounts
 	ResourceGroups
-<<<<<<< HEAD
 	TeamMembers
-=======
 	ReportRules
->>>>>>> 432104fa
 )
 
 func (svc *SchemasService) GetService(schemaName integrationSchema) V2Service {
