--- conflicted
+++ resolved
@@ -190,17 +190,11 @@
 }
 
 type gcpCfg struct {
-<<<<<<< HEAD
 	ID               string         `json:"ID"`
 	IdType           string         `json:"ID_TYPE"`
 	IssueGrouping    string         `json:"ISSUE_GROUPING,omitempty"`
 	Credentials      gcpCredentials `json:"CREDENTIALS"`
 	SubscriptionName string         `json:"SUBSCRIPTION_NAME,omitempty"`
-=======
-	ID          string         `json:"ID"`
-	IdType      string         `json:"ID_TYPE"`
-	Credentials gcpCredentials `json:"CREDENTIALS"`
->>>>>>> 5cc74db0
 }
 
 type gcpCredentials struct {
