--- conflicted
+++ resolved
@@ -123,15 +123,10 @@
 		return outTime, errors.Wrap(err, baseErr)
 	}
 	// parse time as RFC3339
-<<<<<<< HEAD
-	if t, err := time.Parse(time.RFC3339, inTime); err == nil {
-		return t.UTC().Format(time.RFC3339), err
-=======
 	var t time.Time
 	if t, err = time.Parse(time.RFC3339, inTime); err == nil {
 		outTime = t.UTC().Format(time.RFC3339)
 		return
->>>>>>> 6d27aa59
 	}
 	// parse time as millis
 	var i int64
