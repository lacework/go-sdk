--- conflicted
+++ resolved
@@ -184,13 +184,8 @@
 	client *Client
 }
 
-<<<<<<< HEAD
 func (svc *LQLService) Create(query string) (
-	response LQLQueryResponse,
-=======
-func (svc *LQLService) CreateQuery(query string) (
 	response LQLQuery,
->>>>>>> 1b6bfe69
 	err error,
 ) {
 	lqlQuery := LQLQuery{QueryBlob: query}
@@ -202,7 +197,7 @@
 	return
 }
 
-func (svc *LQLService) UpdateQuery(query string) (
+func (svc *LQLService) Update(query string) (
 	response LQLQuery,
 	err error,
 ) {
