--- conflicted
+++ resolved
@@ -33,13 +33,10 @@
 var (
 	policyURI = "Policies"
 	policyID  = "my-policy-1"
-<<<<<<< HEAD
-
-=======
-	policy    = api.Policy{
+
+	policy = api.Policy{
 		Tags: []string{"fhqwhgads"},
 	}
->>>>>>> 0a4ddf5b
 	newPolicy = api.NewPolicy{
 		EvaluatorID:   "Cloudtrail",
 		PolicyID:      policyID,
