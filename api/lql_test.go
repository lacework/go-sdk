--- conflicted
+++ resolved
@@ -469,13 +469,8 @@
 	createExpected := api.LQLQuery{}
 	_ = json.Unmarshal([]byte(lqlCreateResponse), &createExpected)
 
-<<<<<<< HEAD
-	var createActual api.LQLQueryResponse
+	var createActual api.LQLQuery
 	createActual, err = c.LQL.Create(lqlQueryStr)
-=======
-	var createActual api.LQLQuery
-	createActual, err = c.LQL.CreateQuery(lqlQueryStr)
->>>>>>> 1b6bfe69
 	assert.Nil(t, err)
 
 	assert.Equal(t, createExpected, createActual)
@@ -528,13 +523,8 @@
 	assert.Nil(t, err)
 }
 
-<<<<<<< HEAD
-func TestLQLGetByIDOK(t *testing.T) {
-	mockResponse := mockLQLDataResponse(lqlCreateData)
-=======
 func TestLQLGetQueryByIDOK(t *testing.T) {
 	mockResponse := mockLQLDataResponse("[" + lqlCreateResponse + "]")
->>>>>>> 1b6bfe69
 
 	fakeServer := lacework.MockServer()
 	fakeServer.MockAPI(
