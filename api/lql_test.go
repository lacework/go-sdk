--- conflicted
+++ resolved
@@ -61,12 +61,11 @@
 	ReturnErr  interface{}
 }
 
-<<<<<<< HEAD
 var (
-	reltime               lwtime.RelTime         = lwtime.RelTime{}
-	_                     error                  = reltime.Parse("@d")
-	atDay, _                                     = reltime.Time()
-	lqlTranslateTimeTests []LQLTranslateTimeTest = []LQLTranslateTimeTest{
+	reltime               = lwtime.RelTime{}
+	_                     = reltime.Parse("@d")
+	atDay, _              = reltime.Time()
+	lqlTranslateTimeTests = []LQLTranslateTimeTest{
 		LQLTranslateTimeTest{
 			Name:       "valid-rfc-utc",
 			Input:      "2021-03-31T00:00:00Z",
@@ -105,40 +104,6 @@
 		},
 	}
 )
-=======
-var lqlTranslateTimeTests = []LQLTranslateTimeTest{
-	LQLTranslateTimeTest{
-		Name:       "valid-rfc-utc",
-		Input:      "2021-03-31T00:00:00Z",
-		ReturnTime: "2021-03-31T00:00:00Z",
-		ReturnErr:  nil,
-	},
-	LQLTranslateTimeTest{
-		Name:       "valid-rfc-central",
-		Input:      "2021-03-31T00:00:00-05:00",
-		ReturnTime: "2021-03-31T05:00:00Z",
-		ReturnErr:  nil,
-	},
-	LQLTranslateTimeTest{
-		Name:       "valid-milli",
-		Input:      "1617230464000",
-		ReturnTime: "2021-03-31T22:41:04Z",
-		ReturnErr:  nil,
-	},
-	LQLTranslateTimeTest{
-		Name:       "empty",
-		Input:      "",
-		ReturnTime: "",
-		ReturnErr:  nil,
-	},
-	LQLTranslateTimeTest{
-		Name:       "invalid",
-		Input:      "jweaver",
-		ReturnTime: "",
-		ReturnErr:  "unable to parse time (jweaver)",
-	},
-}
->>>>>>> 042d29f4
 
 func TestLQLTranslateTime(t *testing.T) {
 	for _, lqlTranslateTimeTest := range lqlTranslateTimeTests {
