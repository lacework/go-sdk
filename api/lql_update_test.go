//
// Author:: Salim Afiune Maya (<afiune@lacework.net>)
// Copyright:: Copyright 2020, Lacework Inc.
// License:: Apache License, Version 2.0
//
// Licensed under the Apache License, Version 2.0 (the "License");
// you may not use this file except in compliance with the License.
// You may obtain a copy of the License at
//
//     http://www.apache.org/licenses/LICENSE-2.0
//
// Unless required by applicable law or agreed to in writing, software
// distributed under the License is distributed on an "AS IS" BASIS,
// WITHOUT WARRANTIES OR CONDITIONS OF ANY KIND, either express or implied.
// See the License for the specific language governing permissions and
// limitations under the License.
//

package api_test

import (
	"encoding/json"
	"fmt"
	"net/http"
	"testing"

	"github.com/lacework/go-sdk/api"
	"github.com/lacework/go-sdk/internal/lacework"
	"github.com/stretchr/testify/assert"
)

var (
	lqlUpdateResponse = `{
		"lql_id": "my_lql",
		"query_text": "my_lql { source { CloudTrailRawEvents } return { INSERT_ID, INSERT_TIME } }"
	}`
)

func TestLQLUpdateMethod(t *testing.T) {
	fakeServer := lacework.MockServer()
	fakeServer.MockAPI(
		"external/lql",
		func(w http.ResponseWriter, r *http.Request) {
			assert.Equal(t, "PATCH", r.Method, "Update should be a PATCH method")
			fmt.Fprint(w, "{}")
		},
	)
	defer fakeServer.Close()

	c, err := api.NewClient("test",
		api.WithToken("TOKEN"),
		api.WithURL(fakeServer.URL()),
	)
	assert.Nil(t, err)

	_, err = c.LQL.Update(lqlQueryStr)
	assert.Nil(t, err)
}

func TestLQLUpdateBadInput(t *testing.T) {
	fakeServer := lacework.MockServer()
	fakeServer.MockAPI(
		"external/lql",
		func(w http.ResponseWriter, r *http.Request) {
			fmt.Fprint(w, "{}")
		},
	)
	defer fakeServer.Close()

	c, err := api.NewClient("test",
		api.WithToken("TOKEN"),
		api.WithURL(fakeServer.URL()),
	)
	assert.Nil(t, err)

	_, err = c.LQL.Update("")
	assert.Equal(t, api.LQLQueryTranslateError, err.Error())
}

func TestLQLUpdateOK(t *testing.T) {
<<<<<<< HEAD
	mockResponse := mockLQLMessageResponse(fmt.Sprintf(`"lqlUpdated": "%s"`, lqlQueryID))

=======
>>>>>>> 1b6bfe69
	fakeServer := lacework.MockServer()
	fakeServer.MockAPI(
		"external/lql",
		func(w http.ResponseWriter, r *http.Request) {
			fmt.Fprint(w, lqlUpdateResponse)
		},
	)
	defer fakeServer.Close()

	c, err := api.NewClient("test",
		api.WithToken("TOKEN"),
		api.WithURL(fakeServer.URL()),
	)
	assert.Nil(t, err)

	updateExpected := api.LQLQuery{}
	_ = json.Unmarshal([]byte(lqlUpdateResponse), &updateExpected)

<<<<<<< HEAD
	var updateActual api.LQLUpdateResponse
	updateActual, err = c.LQL.Update(lqlQueryStr)
=======
	var updateActual api.LQLQuery
	updateActual, err = c.LQL.UpdateQuery(lqlQueryStr)
>>>>>>> 1b6bfe69
	assert.Nil(t, err)

	assert.Equal(t, updateExpected, updateActual)
}

func TestLQLUpdateNotFound(t *testing.T) {
	fakeServer := lacework.MockServer()
	fakeServer.MockAPI(
		"external/lql/compile",
		func(w http.ResponseWriter, r *http.Request) {
			http.Error(w, lqlUnableResponse, http.StatusBadRequest)
		},
	)
	defer fakeServer.Close()

	c, err := api.NewClient("test",
		api.WithToken("TOKEN"),
		api.WithURL(fakeServer.URL()),
	)
	assert.Nil(t, err)

	_, err = c.LQL.Update(lqlQueryStr)
	assert.NotNil(t, err)
}<|MERGE_RESOLUTION|>--- conflicted
+++ resolved
@@ -78,11 +78,6 @@
 }
 
 func TestLQLUpdateOK(t *testing.T) {
-<<<<<<< HEAD
-	mockResponse := mockLQLMessageResponse(fmt.Sprintf(`"lqlUpdated": "%s"`, lqlQueryID))
-
-=======
->>>>>>> 1b6bfe69
 	fakeServer := lacework.MockServer()
 	fakeServer.MockAPI(
 		"external/lql",
@@ -101,13 +96,8 @@
 	updateExpected := api.LQLQuery{}
 	_ = json.Unmarshal([]byte(lqlUpdateResponse), &updateExpected)
 
-<<<<<<< HEAD
-	var updateActual api.LQLUpdateResponse
+	var updateActual api.LQLQuery
 	updateActual, err = c.LQL.Update(lqlQueryStr)
-=======
-	var updateActual api.LQLQuery
-	updateActual, err = c.LQL.UpdateQuery(lqlQueryStr)
->>>>>>> 1b6bfe69
 	assert.Nil(t, err)
 
 	assert.Equal(t, updateExpected, updateActual)
