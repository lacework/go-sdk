--- conflicted
+++ resolved
@@ -88,12 +88,6 @@
 	// API v2 Endpoints
 	//
 	// These endpoints only exist in APIv2 and therefore we prefix them with 'v2/'
-<<<<<<< HEAD
-	apiV2CloudAccounts        = "v2/CloudAccounts"
-	apiV2CloudAccountFromGUID = "v2/CloudAccounts/%s"
-	apiV2Policies             = "v2/Policies"
-	apiV2UserProfile          = "v2/UserProfile"
-=======
 	apiV2UserProfile = "v2/UserProfile"
 
 	apiV2CloudAccounts        = "v2/CloudAccounts"
@@ -103,8 +97,8 @@
 	apiV2AgentAccessTokensSearch = "v2/AgentAccessTokens/search"
 	apiV2AgentAccessTokenFromID  = "v2/AgentAccessTokens/%s"
 
-	apiV2Queries = "v2/Queries"
->>>>>>> e3b2cfaf
+	apiV2Policies = "v2/Policies"
+	apiV2Queries  = "v2/Queries"
 )
 
 // WithApiV2 configures the client to use the API version 2 (/api/v2)
