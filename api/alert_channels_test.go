--- conflicted
+++ resolved
@@ -77,15 +77,15 @@
 		"wrong alert channel type",
 	)
 	assert.Equal(t,
-<<<<<<< HEAD
 		"NewRelicInsights", api.NewRelicInsightsAlertChannelType.String(),
-=======
+ 		"wrong alert channel type",
+	)
+ 	assert.Equal(t,
 		"PagerDutyApi", api.PagerDutyApiAlertChannelType.String(),
 		"wrong alert channel type",
 	)
 	assert.Equal(t,
 		"IbmQradar", api.IbmQRadarAlertChannelType.String(),
->>>>>>> 68be1ecc
 		"wrong alert channel type",
 	)
 }
@@ -144,19 +144,17 @@
 	assert.True(t, found, "alert channel type should exist")
 	assert.Equal(t, "ServiceNowRest", alertFound.String(), "wrong alert channel type")
 
-<<<<<<< HEAD
 	alertFound, found = api.FindAlertChannelType("NewRelicInsights")
 	assert.True(t, found, "alert channel type should exist")
 	assert.Equal(t, "NewRelicInsights", alertFound.String(), "wrong alert channel type")
-=======
-	alertFound, found = api.FindAlertChannelType("PagerDutyApi")
+
+  alertFound, found = api.FindAlertChannelType("PagerDutyApi")
 	assert.True(t, found, "alert channel type should exist")
 	assert.Equal(t, "PagerDutyApi", alertFound.String(), "wrong alert channel type")
 
 	alertFound, found = api.FindAlertChannelType("IbmQradar")
 	assert.True(t, found, "alert channel type should exist")
 	assert.Equal(t, "IbmQradar", alertFound.String(), "wrong alert channel type")
->>>>>>> 68be1ecc
 }
 
 func TestAlertChannelsGet(t *testing.T) {
@@ -298,17 +296,12 @@
 		victorOpsAlertChan         = generateGuids(&allGUIDs, 2)
 		ciscoSparkWebhookAlertChan = generateGuids(&allGUIDs, 2)
 		microsoftTeamsAlertChan    = generateGuids(&allGUIDs, 2)
-<<<<<<< HEAD
-		splunkHecOpsAlertChan      = generateGuids(&allGUIDs, 2)
-		serviceNowRestOpsAlertChan = generateGuids(&allGUIDs, 2)
-		newRelicInsightsAlertChan  = generateGuids(&allGUIDs, 2)
-=======
 		gcpPubSubAlertChan         = generateGuids(&allGUIDs, 2)
 		splunkHecAlertChan         = generateGuids(&allGUIDs, 2)
 		serviceNowRestAlertChan    = generateGuids(&allGUIDs, 2)
+    newRelicInsightsAlertChan  = generateGuids(&allGUIDs, 2)
 		pagerDutyApiAlertChan      = generateGuids(&allGUIDs, 2)
 		ibmQradarAlertChan         = generateGuids(&allGUIDs, 2)
->>>>>>> 68be1ecc
 		expectedLen                = len(allGUIDs)
 		fakeServer                 = lacework.MockServer()
 	)
@@ -328,17 +321,12 @@
 				generateAlertChannels(victorOpsAlertChan, "VictorOps"),
 				generateAlertChannels(ciscoSparkWebhookAlertChan, "CiscoSparkWebhook"),
 				generateAlertChannels(microsoftTeamsAlertChan, "MicrosoftTeams"),
-<<<<<<< HEAD
-				generateAlertChannels(splunkHecOpsAlertChan, "SplunkHec"),
-				generateAlertChannels(serviceNowRestOpsAlertChan, "ServiceNowRest"),
-				generateAlertChannels(newRelicInsightsAlertChan, "NewRelicInsights"),
-=======
 				generateAlertChannels(gcpPubSubAlertChan, "GcpPubsub"),
 				generateAlertChannels(splunkHecAlertChan, "SplunkHec"),
 				generateAlertChannels(serviceNowRestAlertChan, "ServiceNowRest"),
 				generateAlertChannels(pagerDutyApiAlertChan, "PagerDutyApi"),
+        generateAlertChannels(newRelicInsightsAlertChan, "NewRelicInsights"),
 				generateAlertChannels(ibmQradarAlertChan, "IbmQradar"),
->>>>>>> 68be1ecc
 			}
 			fmt.Fprintf(w,
 				generateAlertChannelsResponse(
@@ -404,15 +392,12 @@
 			alertChannels[i] = singleSplunkAlertChannel(guid)
 		case api.ServiceNowRestAlertChannelType.String():
 			alertChannels[i] = singleServiceNowRestAlertChannel(guid)
-<<<<<<< HEAD
 		case api.NewRelicInsightsAlertChannelType.String():
 			alertChannels[i] = singleNewRelicAlertChannel(guid)
-=======
 		case api.PagerDutyApiAlertChannelType.String():
 			alertChannels[i] = singlePagerDutyAlertChannel(guid)
 		case api.IbmQRadarAlertChannelType.String():
 			alertChannels[i] = singleIbmQRadarAlertChannel(guid)
->>>>>>> 68be1ecc
 		}
 	}
 	return strings.Join(alertChannels, ", ")
