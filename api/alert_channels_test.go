--- conflicted
+++ resolved
@@ -49,11 +49,11 @@
 		"wrong alert channel type",
 	)
 	assert.Equal(t,
-<<<<<<< HEAD
 		"Datadog", api.DatadogAlertChannelType.String(),
-=======
+		"wrong alert channel type",
+	)
+	assert.Equal(t,
 		"Webhook", api.WebhookAlertChannelType.String(),
->>>>>>> 06915a02
 		"wrong alert channel type",
 	)
 }
@@ -80,15 +80,13 @@
 	assert.True(t, found, "alert channel type should exist")
 	assert.Equal(t, "CloudwatchEb", alertFound.String(), "wrong alert channel type")
 
-<<<<<<< HEAD
 	alertFound, found = api.FindAlertChannelType("Datadog")
 	assert.True(t, found, "alert channel type should exist")
 	assert.Equal(t, "Datadog", alertFound.String(), "wrong alert channel type")
-=======
+
 	alertFound, found = api.FindAlertChannelType("Webhook")
 	assert.True(t, found, "alert channel type should exist")
 	assert.Equal(t, "Webhook", alertFound.String(), "wrong alert channel type")
->>>>>>> 06915a02
 }
 
 func TestAlertChannelsGet(t *testing.T) {
@@ -225,11 +223,8 @@
 		awsS3AlertChan      = generateGuids(&allGUIDs, 2)
 		slackAlertChan      = generateGuids(&allGUIDs, 4)
 		cloudwatchAlertChan = generateGuids(&allGUIDs, 2)
-<<<<<<< HEAD
 		datadogAlertChan    = generateGuids(&allGUIDs, 2)
-=======
 		webhookAlertChan    = generateGuids(&allGUIDs, 2)
->>>>>>> 06915a02
 		expectedLen         = len(allGUIDs)
 		fakeServer          = lacework.MockServer()
 	)
@@ -244,11 +239,8 @@
 				generateAlertChannels(slackAlertChan, "SlackChannel"),
 				generateAlertChannels(awsS3AlertChan, "AwsS3"),
 				generateAlertChannels(cloudwatchAlertChan, "CloudwatchEb"),
-<<<<<<< HEAD
 				generateAlertChannels(datadogAlertChan, "Datadog"),
-=======
 				generateAlertChannels(webhookAlertChan, "Webhook"),
->>>>>>> 06915a02
 			}
 			fmt.Fprintf(w,
 				generateAlertChannelsResponse(
@@ -298,13 +290,10 @@
 			alertChannels[i] = singleAwsS3AlertChannel(guid)
 		case api.CloudwatchEbAlertChannelType.String():
 			alertChannels[i] = singleAWSCloudwatchAlertChannel(guid)
-<<<<<<< HEAD
 		case api.DatadogAlertChannelType.String():
 			alertChannels[i] = singleDatadogAlertChannel(guid)
-=======
 		case api.WebhookAlertChannelType.String():
 			alertChannels[i] = singleWebhookAlertChannel(guid)
->>>>>>> 06915a02
 		}
 	}
 	return strings.Join(alertChannels, ", ")
