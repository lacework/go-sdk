// A package that generates Lacework deployment code for Azure cloud.
package azure

import (
	"github.com/hashicorp/hcl/v2/hclwrite"
	"github.com/lacework/go-sdk/lwgenerate"
	"github.com/pkg/errors"
)

type GenerateAzureTfConfigurationArgs struct {
	// Should we configure Activity Log integration in LW?
	ActivityLog bool

	// Should we add Config integration in LW?
	Config bool

	// Should we create an Entra ID integration in LW?
	EntraIdActivityLog bool

	// Should we create an Active Directory integration
	CreateAdIntegration bool

	// If Config is true, give the user the opportunity to name their integration. Defaults to "TF Config"
	ConfigIntegrationName string

	// If ActivityLog is true, give the user the opportunity to name their integration. Defaults to "TF activity log"
	ActivityLogIntegrationName string

	// if EntraIdIntegration is true, give the user the opportunity to name their integration. Defaults to "TF activity log"
	EntraIdIntegrationName string

	// Active Directory application Id
	AdApplicationId string

	// Active Directory password
	AdApplicationPassword string

	// Active Directory Enterprise app object id
	AdServicePrincipalId string

	// Should we use the management group, rather than subscription
	ManagementGroup bool

	// Management Group ID to set
	ManagementGroupId string

	// List of subscription Ids
	SubscriptionIds []string

	// Subscription ID configured in azurerm provider block
	SubscriptionID string

	// Grant read access to ALL subscriptions
	AllSubscriptions bool

	// Storage Account name
	StorageAccountName string

	// Storage Account Resource Group
	StorageAccountResourceGroup string

	// Should we use existing storage account
	ExistingStorageAccount bool

	// Azure region where the storage account for logging resides
	StorageLocation string

	LaceworkProfile string

<<<<<<< HEAD
	// Azure region where the event hub for logging will reside
	EventHubLocation string

	// Number of partitions in the Event Hub for logging
	EventHubPartitionCount int
=======
	// Add custom blocks to the root `terraform{}` block. Can be used for advanced configuration. Things like backend, etc
	ExtraBlocksRootTerraform []*hclwrite.Block

	// ExtraAZRMArguments allows adding more arguments to the provider block as needed (custom use cases)
	ExtraAZRMArguments map[string]interface{}

	// ExtraAZReadArguments allows adding more arguments to the provider block as needed (custom use cases)
	ExtraAZReadArguments map[string]interface{}

	// ExtraBlocks allows adding more hclwrite.Block to the root terraform document (advanced use cases)
	ExtraBlocks []*hclwrite.Block

	// Custom outputs
	CustomOutputs []lwgenerate.HclOutput
>>>>>>> 3cfc4caa
}

// Ensure all combinations of inputs are valid for supported spec
func (args *GenerateAzureTfConfigurationArgs) validate() error {
	// Validate one of config or activity log was enabled; otherwise error out
	if !args.ActivityLog && !args.Config && !args.EntraIdActivityLog {
		return errors.New("audit log or config integration must be enabled")
	}

	// Validate that active directory settings are correct
	if !args.CreateAdIntegration && (args.AdApplicationId == "" ||
		args.AdServicePrincipalId == "" || args.AdApplicationPassword == "") {
		return errors.New("Active directory details must be set")
	}

	// Validate the Mangement Group
	if args.ManagementGroup && args.ManagementGroupId == "" {
		return errors.New("When Group Management is enabled, then Group Id must be configured")
	}

	// Validate Storage Account
	if args.ExistingStorageAccount && (args.StorageAccountName == "" || args.StorageAccountResourceGroup == "") {
		return errors.New("When using existing storage account, storage account details must be configured")
	}

	return nil
}

type AzureTerraformModifier func(c *GenerateAzureTfConfigurationArgs)

// NewTerraform returns an instance of the GenerateAzureTfConfigurationArgs struct with the provided enabled
// settings (config/activity log).
//
// Note: Additional configuration details may be set using modifiers of the AzureTerraformModifier type
func NewTerraform(
	enableConfig bool, enableActivityLog bool, enableEntraIdActivityLog, createAdIntegration bool, mods ...AzureTerraformModifier,
) *GenerateAzureTfConfigurationArgs {
	config := &GenerateAzureTfConfigurationArgs{
		ActivityLog:         enableActivityLog,
		Config:              enableConfig,
		EntraIdActivityLog:  enableEntraIdActivityLog,
		CreateAdIntegration: createAdIntegration,
	}
	for _, m := range mods {
		m(config)
	}
	return config
}

// WithConfigIntegrationName Set the Config Integration name to be displayed on the Lacework UI
func WithConfigIntegrationName(name string) AzureTerraformModifier {
	return func(c *GenerateAzureTfConfigurationArgs) {
		c.ConfigIntegrationName = name
	}
}

// WithConfigOutputs Set Custom Terraform Outputs
func WithCustomOutputs(outputs []lwgenerate.HclOutput) AzureTerraformModifier {
	return func(c *GenerateAzureTfConfigurationArgs) {
		c.CustomOutputs = outputs
	}
}

// WithExtraRootBlocks allows adding generic hcl blocks to the root `terraform{}` block
// this enables custom use cases
func WithExtraRootBlocks(blocks []*hclwrite.Block) AzureTerraformModifier {
	return func(c *GenerateAzureTfConfigurationArgs) {
		c.ExtraBlocksRootTerraform = blocks
	}
}

// WithExtraAZRMArguments enables adding additional arguments into the `azurerm` provider block
// this enables custom use cases
func WithExtraAZRMArguments(arguments map[string]interface{}) AzureTerraformModifier {
	return func(c *GenerateAzureTfConfigurationArgs) {
		c.ExtraAZRMArguments = arguments
	}
}

// WithExtraAZReadArguments enables adding additional arguments into the `azuread` provider block
// this enables custom use cases
func WithExtraAZReadArguments(arguments map[string]interface{}) AzureTerraformModifier {
	return func(c *GenerateAzureTfConfigurationArgs) {
		c.ExtraAZReadArguments = arguments
	}
}

// WithExtraBlocks enables adding additional arbitrary blocks to the root hcl document
func WithExtraBlocks(blocks []*hclwrite.Block) AzureTerraformModifier {
	return func(c *GenerateAzureTfConfigurationArgs) {
		c.ExtraBlocks = blocks
	}
}

// WithActivityLogIntegrationName Set the Activity Log Integration name to be displayed on the Lacework UI
func WithActivityLogIntegrationName(name string) AzureTerraformModifier {
	return func(c *GenerateAzureTfConfigurationArgs) {
		c.ActivityLogIntegrationName = name
	}
}

// WithEntraIdActivityLogIntegrationName Set the Entra ID Activity Log Integration name to be displayed on the Lacework UI
func WithEntraIdActivityLogIntegrationName(name string) AzureTerraformModifier {
	return func(c *GenerateAzureTfConfigurationArgs) {
		c.EntraIdIntegrationName = name
	}
}

// WithAdApplicationId Set Active Directory application id
func WithAdApplicationId(AdApplicationId string) AzureTerraformModifier {
	return func(c *GenerateAzureTfConfigurationArgs) {
		c.AdApplicationId = AdApplicationId
	}
}

// WithAdApplicationPassword Set the Active Directory password
func WithAdApplicationPassword(AdApplicationPassword string) AzureTerraformModifier {
	return func(c *GenerateAzureTfConfigurationArgs) {
		c.AdApplicationPassword = AdApplicationPassword
	}
}

// WithAdServicePrincipalId Set Active Directory principal id
func WithAdServicePrincipalId(AdServicePrincipalId string) AzureTerraformModifier {
	return func(c *GenerateAzureTfConfigurationArgs) {
		c.AdServicePrincipalId = AdServicePrincipalId
	}
}

// WithManagementGroup Enable the Management Group to allow AD to be reader on management group
// rather then subscription
func WithManagementGroup(enableManagentGroup bool) AzureTerraformModifier {
	return func(c *GenerateAzureTfConfigurationArgs) {
		c.ManagementGroup = enableManagentGroup
	}
}

// WithManagementGroupId The Group Id to add reader permissions
func WithManagementGroupId(managementGroupId string) AzureTerraformModifier {
	return func(c *GenerateAzureTfConfigurationArgs) {
		c.ManagementGroupId = managementGroupId
	}
}

// WithSubscriptionIds List of subscriptions to to enable logging
func WithSubscriptionIds(subscriptionIds []string) AzureTerraformModifier {
	return func(c *GenerateAzureTfConfigurationArgs) {
		c.SubscriptionIds = subscriptionIds
	}
}

// WithAllSubscriptions Grant read access to ALL subscriptions within
// the selected Tenant (overrides 'subscription_ids')
func WithAllSubscriptions(allSubscriptions bool) AzureTerraformModifier {
	return func(c *GenerateAzureTfConfigurationArgs) {
		c.AllSubscriptions = allSubscriptions
	}
}

// WithExistingStorageAccount Use an existing Storage Account
func WithExistingStorageAccount(existingStorageAccount bool) AzureTerraformModifier {
	return func(c *GenerateAzureTfConfigurationArgs) {
		c.ExistingStorageAccount = existingStorageAccount
	}
}

// WithStorageAccountName The name of the Storage Account
func WithStorageAccountName(storageAccountName string) AzureTerraformModifier {
	return func(c *GenerateAzureTfConfigurationArgs) {
		c.StorageAccountName = storageAccountName
	}
}

// WithStorageAccountResourceGroup The Resource Group for the existing Storage Account
func WithStorageAccountResourceGroup(storageAccountResourceGroup string) AzureTerraformModifier {
	return func(c *GenerateAzureTfConfigurationArgs) {
		c.StorageAccountResourceGroup = storageAccountResourceGroup
	}
}

// WithStorageLocation The Azure region where storage account for logging is
func WithStorageLocation(location string) AzureTerraformModifier {
	return func(c *GenerateAzureTfConfigurationArgs) {
		c.StorageLocation = location
	}
}

// WithEventHubLocation The Azure region where the event hub for logging resides
func WithEventHubLocation(location string) AzureTerraformModifier {
	return func(c *GenerateAzureTfConfigurationArgs) {
		c.EventHubLocation = location
	}
}

// WitthEventHubPartitionCount The number of partitions in the Event Hub for logging
func WithEventHubPartitionCount(partitionCount int) AzureTerraformModifier {
	return func(c *GenerateAzureTfConfigurationArgs) {
		c.EventHubPartitionCount = partitionCount
	}
}

func WithLaceworkProfile(name string) AzureTerraformModifier {
	return func(c *GenerateAzureTfConfigurationArgs) {
		c.LaceworkProfile = name
	}
}

func WithSubscriptionID(subcriptionID string) AzureTerraformModifier {
	return func(c *GenerateAzureTfConfigurationArgs) {
		c.SubscriptionID = subcriptionID
	}
}

// Generate new Terraform code based on the supplied args.
func (args *GenerateAzureTfConfigurationArgs) Generate() (string, error) {
	// Validate inputs
	if err := args.validate(); err != nil {
		return "", errors.Wrap(err, "invalid inputs")
	}

	// Create blocks
	requiredProviders, err := createRequiredProviders(args.ExtraBlocksRootTerraform)
	if err != nil {
		return "", errors.Wrap(err, "failed to generate required providers")
	}

	laceworkProvider, err := createLaceworkProvider(args)
	if err != nil {
		return "", errors.Wrap(err, "failed to generate lacework provider")
	}

	azureADProvider, err := createAzureADProvider(args)
	if err != nil {
		return "", errors.Wrap(err, "failed to generate AD provider")
	}

	azureRMProvider, err := createAzureRMProvider(args)
	if err != nil {
		return "", errors.Wrap(err, "failed to generate AM provider")
	}

	laceworkADProvider, err := createLaceworkAzureADModule(args)
	if err != nil {
		return "", errors.Wrap(err, "failed to generate lacework Azure AD provider")
	}

	configModule, err := createConfig(args)
	if err != nil {
		return "", errors.Wrap(err, "failed to generate azure config module")
	}

	activityLogModule, err := createActivityLog(args)
	if err != nil {
		return "", errors.Wrap(err, "failed to generate azure activity log module")
	}

<<<<<<< HEAD
	entraIdActivityLogModule, err := createEntraIdActivityLog(args)
	if err != nil {
		return "", errors.Wrap(err, "failed to generate azure Entra ID activity log module")
=======
	outputBlocks := []*hclwrite.Block{}
	for _, output := range args.CustomOutputs {
		outputBlock, err := output.ToBlock()
		if err != nil {
			return "", errors.Wrap(err, "failed to add custom output")
		}
		outputBlocks = append(outputBlocks, outputBlock)
>>>>>>> 3cfc4caa
	}

	// Render
	hclBlocks := lwgenerate.CreateHclStringOutput(
		lwgenerate.CombineHclBlocks(
			requiredProviders,
			laceworkProvider,
			azureADProvider,
			azureRMProvider,
			laceworkADProvider,
			configModule,
			activityLogModule,
<<<<<<< HEAD
			entraIdActivityLogModule),
=======
			outputBlocks,
			args.ExtraBlocks),
>>>>>>> 3cfc4caa
	)
	return hclBlocks, nil
}

func createRequiredProviders(extraBlocks []*hclwrite.Block) (*hclwrite.Block, error) {
	return lwgenerate.CreateRequiredProvidersWithCustomBlocks(
		extraBlocks,
		lwgenerate.NewRequiredProvider(
			"lacework",
			lwgenerate.HclRequiredProviderWithSource(lwgenerate.LaceworkProviderSource),
			lwgenerate.HclRequiredProviderWithVersion(lwgenerate.LaceworkProviderVersion),
		),
	)
}

func createLaceworkProvider(args *GenerateAzureTfConfigurationArgs) (*hclwrite.Block, error) {
	if args.LaceworkProfile != "" {
		return lwgenerate.NewProvider(
			"lacework",
			lwgenerate.HclProviderWithAttributes(map[string]interface{}{"profile": args.LaceworkProfile}),
		).ToBlock()
	}
	return nil, nil
}

func createAzureADProvider(args *GenerateAzureTfConfigurationArgs) ([]*hclwrite.Block, error) {
	blocks := []*hclwrite.Block{}
	attrs := map[string]interface{}{}

	// set custom args before the required ones below to ensure expected behavior (i.e., no overrides)
	for k, v := range args.ExtraAZReadArguments {
		attrs[k] = v
	}

	provider, err := lwgenerate.NewProvider(
		"azuread",
		lwgenerate.HclProviderWithAttributes(attrs),
	).ToBlock()

	if err != nil {
		return nil, err
	}

	blocks = append(blocks, provider)
	return blocks, nil
}

// In this we need to create a provider block with a  features
// configuration but with nothing set,  this is as per the
// Azure examples and is of the format
//
//	provider "azurerm" {
//	   features = {}
//	}
func createAzureRMProvider(args *GenerateAzureTfConfigurationArgs) ([]*hclwrite.Block, error) {
	blocks := []*hclwrite.Block{}
	attrs := map[string]interface{}{}
	featureAttrs := map[string]interface{}{}

	// set custom args before the required ones below to ensure expected behavior (i.e., no overrides)
	for k, v := range args.ExtraAZRMArguments {
		attrs[k] = v
	}

	if args.SubscriptionID != "" {
		attrs["subscription_id"] = args.SubscriptionID
	}

	provider, err := lwgenerate.NewProvider(
		"azurerm",
		lwgenerate.HclProviderWithAttributes(attrs),
	).ToBlock()

	if err != nil {
		return nil, err
	}
	// Create the features block
	featuresBlock, err := lwgenerate.HclCreateGenericBlock("features", []string{}, featureAttrs)
	provider.Body().AppendBlock(featuresBlock)

	if err != nil {
		return nil, err
	}

	blocks = append(blocks, provider)
	return blocks, nil
}

func createLaceworkAzureADModule(args *GenerateAzureTfConfigurationArgs) ([]*hclwrite.Block, error) {
	blocks := []*hclwrite.Block{}

	if args.CreateAdIntegration {
		provider, err := lwgenerate.NewModule(
			"az_ad_application",
			lwgenerate.LWAzureADSource,
			lwgenerate.HclModuleWithVersion(lwgenerate.LWAzureADVersion),
		).ToBlock()

		if err != nil {
			return nil, err
		}

		blocks = append(blocks, provider)
	}
	return blocks, nil
}

func createConfig(args *GenerateAzureTfConfigurationArgs) ([]*hclwrite.Block, error) {
	blocks := []*hclwrite.Block{}
	if args.Config {
		attributes := map[string]interface{}{}
		moduleDetails := []lwgenerate.HclModuleModifier{}

		if args.ConfigIntegrationName != "" {
			attributes["lacework_integration_name"] = args.ConfigIntegrationName
		}

		// Check if we have created an Active Directory app
		if args.CreateAdIntegration {
			attributes["use_existing_ad_application"] = true
			attributes["application_id"] = lwgenerate.CreateSimpleTraversal(
				[]string{"module", "az_ad_application", "application_id"})
			attributes["application_password"] = lwgenerate.CreateSimpleTraversal(
				[]string{"module", "az_ad_application", "application_password"})
			attributes["service_principal_id"] = lwgenerate.CreateSimpleTraversal(
				[]string{"module", "az_ad_application", "service_principal_id"})
		} else {
			attributes["use_existing_ad_application"] = true
			attributes["application_id"] = args.AdApplicationId
			attributes["application_password"] = args.AdApplicationPassword
			attributes["service_principal_id"] = args.AdServicePrincipalId
		}

		// Only set subscription ids if all subscriptions flag is not set
		if !args.AllSubscriptions {
			if len(args.SubscriptionIds) > 0 {
				attributes["subscription_ids"] = args.SubscriptionIds
			}
		} else {
			// Set Subscription information
			attributes["all_subscriptions"] = args.AllSubscriptions
		}

		// Set Management Group details
		if args.ManagementGroup {
			attributes["use_management_group"] = args.ManagementGroup
			attributes["management_group_id"] = args.ManagementGroupId
		}

		moduleDetails = append(moduleDetails,
			lwgenerate.HclModuleWithAttributes(attributes),
		)

		moduleBlock, err := lwgenerate.NewModule(
			"az_config",
			lwgenerate.LWAzureConfigSource,
			append(moduleDetails, lwgenerate.HclModuleWithVersion(lwgenerate.LWAzureConfigVersion))...,
		).ToBlock()

		if err != nil {
			return nil, err
		}
		blocks = append(blocks, moduleBlock)
	}

	return blocks, nil
}

func createActivityLog(args *GenerateAzureTfConfigurationArgs) ([]*hclwrite.Block, error) {
	blocks := []*hclwrite.Block{}
	if args.ActivityLog {
		attributes := map[string]interface{}{}
		moduleDetails := []lwgenerate.HclModuleModifier{}

		if args.ActivityLogIntegrationName != "" {
			attributes["lacework_integration_name"] = args.ActivityLogIntegrationName
		}

		// Check if we have created an Active Directory integration
		if args.CreateAdIntegration {
			attributes["use_existing_ad_application"] = true
			attributes["application_id"] = lwgenerate.CreateSimpleTraversal(
				[]string{"module", "az_ad_application", "application_id"})
			attributes["application_password"] = lwgenerate.CreateSimpleTraversal(
				[]string{"module", "az_ad_application", "application_password"})
			attributes["service_principal_id"] = lwgenerate.CreateSimpleTraversal(
				[]string{"module", "az_ad_application", "service_principal_id"})
		} else {
			attributes["use_existing_ad_application"] = true
			attributes["application_id"] = args.AdApplicationId
			attributes["application_password"] = args.AdApplicationPassword
			attributes["service_principal_id"] = args.AdServicePrincipalId
		}

		// Only set subscription ids if all subscriptions flag is not set
		if !args.AllSubscriptions {
			if len(args.SubscriptionIds) > 0 {
				attributes["subscription_ids"] = args.SubscriptionIds
			}
		} else {
			// Set Subscription information
			attributes["all_subscriptions"] = args.AllSubscriptions
		}

		// Set storage account name, if set
		if args.StorageAccountName != "" {
			attributes["storage_account_name"] = args.StorageAccountName
		}

		// Set storage info if existing storage flag is set
		if args.ExistingStorageAccount {
			attributes["use_existing_storage_account"] = args.ExistingStorageAccount
			attributes["storage_account_resource_group"] = args.StorageAccountResourceGroup
		}

		// if a new storage account is being created (i.e., ExistingStorageAccount is false), enable infrastructure
		// encryption
		if !args.ExistingStorageAccount {
			attributes["infrastructure_encryption_enabled"] = true
		}

		// Set the location if needed
		if args.StorageLocation != "" {
			attributes["location"] = args.StorageLocation
		}

		moduleDetails = append(moduleDetails,
			lwgenerate.HclModuleWithAttributes(attributes),
		)

		moduleBlock, err := lwgenerate.NewModule(
			"az_activity_log",
			lwgenerate.LWAzureActivityLogSource,
			append(moduleDetails, lwgenerate.HclModuleWithVersion(lwgenerate.LWAzureActivityLogVersion))...,
		).ToBlock()

		if err != nil {
			return nil, err
		}
		blocks = append(blocks, moduleBlock)

	}
	return blocks, nil
}

func createEntraIdActivityLog(args *GenerateAzureTfConfigurationArgs) ([]*hclwrite.Block, error) {
	blocks := []*hclwrite.Block{}
	if args.EntraIdActivityLog {
		attributes := map[string]interface{}{}
		moduleDetails := []lwgenerate.HclModuleModifier{}

		if args.EntraIdIntegrationName != "" {
			attributes["lacework_integration_name"] = args.EntraIdIntegrationName
		}

		// Check if we have created an Active Directory integration
		if args.CreateAdIntegration {
			attributes["use_existing_ad_application"] = false
			attributes["application_id"] = lwgenerate.CreateSimpleTraversal(
				[]string{"module", "az_ad_application", "application_id"})
			attributes["application_password"] = lwgenerate.CreateSimpleTraversal(
				[]string{"module", "az_ad_application", "application_password"})
			attributes["service_principal_id"] = lwgenerate.CreateSimpleTraversal(
				[]string{"module", "az_ad_application", "service_principal_id"})
		} else {
			attributes["use_existing_ad_application"] = true
			attributes["application_id"] = args.AdApplicationId
			attributes["application_password"] = args.AdApplicationPassword
			attributes["service_principal_id"] = args.AdServicePrincipalId
		}

		if args.EventHubLocation != "" {
			attributes["location"] = args.EventHubLocation
		}

		if args.EventHubPartitionCount > 0 {
			attributes["num_partitions"] = args.EventHubPartitionCount
		}

		moduleDetails = append(moduleDetails,
			lwgenerate.HclModuleWithAttributes(attributes),
		)

		moduleBlock, err := lwgenerate.NewModule(
			"azure-microsoft-entra-id-activity-log",
			lwgenerate.LWAzureEntraIdActivityLogSource,
			append(moduleDetails, lwgenerate.HclModuleWithVersion(lwgenerate.LWAzureEntraIdActivityLogVersion))...,
		).ToBlock()

		if err != nil {
			return nil, err
		}
		blocks = append(blocks, moduleBlock)
	}
	return blocks, nil
}<|MERGE_RESOLUTION|>--- conflicted
+++ resolved
@@ -67,13 +67,12 @@
 
 	LaceworkProfile string
 
-<<<<<<< HEAD
 	// Azure region where the event hub for logging will reside
 	EventHubLocation string
 
 	// Number of partitions in the Event Hub for logging
 	EventHubPartitionCount int
-=======
+
 	// Add custom blocks to the root `terraform{}` block. Can be used for advanced configuration. Things like backend, etc
 	ExtraBlocksRootTerraform []*hclwrite.Block
 
@@ -88,7 +87,6 @@
 
 	// Custom outputs
 	CustomOutputs []lwgenerate.HclOutput
->>>>>>> 3cfc4caa
 }
 
 // Ensure all combinations of inputs are valid for supported spec
@@ -345,11 +343,11 @@
 		return "", errors.Wrap(err, "failed to generate azure activity log module")
 	}
 
-<<<<<<< HEAD
 	entraIdActivityLogModule, err := createEntraIdActivityLog(args)
 	if err != nil {
 		return "", errors.Wrap(err, "failed to generate azure Entra ID activity log module")
-=======
+	}
+
 	outputBlocks := []*hclwrite.Block{}
 	for _, output := range args.CustomOutputs {
 		outputBlock, err := output.ToBlock()
@@ -357,7 +355,6 @@
 			return "", errors.Wrap(err, "failed to add custom output")
 		}
 		outputBlocks = append(outputBlocks, outputBlock)
->>>>>>> 3cfc4caa
 	}
 
 	// Render
@@ -370,12 +367,9 @@
 			laceworkADProvider,
 			configModule,
 			activityLogModule,
-<<<<<<< HEAD
-			entraIdActivityLogModule),
-=======
+			entraIdActivityLogModule,
 			outputBlocks,
 			args.ExtraBlocks),
->>>>>>> 3cfc4caa
 	)
 	return hclBlocks, nil
 }
